/*
 *  GRUB  --  GRand Unified Bootloader
 *  Copyright (C) 2008,2009,2010  Free Software Foundation, Inc.
 *
 *  GRUB is free software: you can redistribute it and/or modify
 *  it under the terms of the GNU General Public License as published by
 *  the Free Software Foundation, either version 3 of the License, or
 *  (at your option) any later version.
 *
 *  GRUB is distributed in the hope that it will be useful,
 *  but WITHOUT ANY WARRANTY; without even the implied warranty of
 *  MERCHANTABILITY or FITNESS FOR A PARTICULAR PURPOSE.  See the
 *  GNU General Public License for more details.
 *
 *  You should have received a copy of the GNU General Public License
 *  along with GRUB.  If not, see <http://www.gnu.org/licenses/>.
 */

#include <grub/loader.h>
#include <grub/i386/bsd.h>
#include <grub/i386/cpuid.h>
#include <grub/machine/memory.h>
#include <grub/memory.h>
#include <grub/file.h>
#include <grub/err.h>
#include <grub/dl.h>
#include <grub/mm.h>
#include <grub/elfload.h>
#include <grub/env.h>
#include <grub/misc.h>
#include <grub/gzio.h>
#include <grub/aout.h>
#include <grub/command.h>
#include <grub/extcmd.h>
#include <grub/i18n.h>
<<<<<<< HEAD
#include <grub/i386/pc/serial.h>

=======
#include <grub/video.h>
>>>>>>> a0b766fc
#ifdef GRUB_MACHINE_PCBIOS
#include <grub/machine/biosnum.h>
#endif
#ifdef GRUB_MACHINE_EFI
#include <grub/efi/efi.h>
#define NETBSD_DEFAULT_VIDEO_MODE "800x600"
#else
#define NETBSD_DEFAULT_VIDEO_MODE "text"
#include <grub/i386/pc/vbe.h>
#endif
#include <grub/video.h>

#include <grub/disk.h>
#include <grub/device.h>
#include <grub/partition.h>
#include <grub/relocator.h>
#include <grub/i386/relocator.h>

#define ALIGN_DWORD(a)	ALIGN_UP (a, 4)
#define ALIGN_QWORD(a)	ALIGN_UP (a, 8)
#define ALIGN_VAR(a)	((is_64bit) ? (ALIGN_QWORD(a)) : (ALIGN_DWORD(a)))
#define ALIGN_PAGE(a)	ALIGN_UP (a, 4096)

static int kernel_type = KERNEL_TYPE_NONE;
static grub_dl_t my_mod;
static grub_addr_t entry, entry_hi, kern_start, kern_end;
static void *kern_chunk_src;
static grub_uint32_t bootflags;
static int is_elf_kernel, is_64bit;
static grub_uint32_t openbsd_root;
struct grub_relocator *relocator = NULL;

struct bsd_tag
{
  struct bsd_tag *next;
  grub_size_t len;
  grub_uint32_t type;
  union {
    grub_uint8_t a;
    grub_uint16_t b;
    grub_uint32_t c;
  } data[0];
};

struct bsd_tag *tags, *tags_last;

static const struct grub_arg_option freebsd_opts[] =
  {
    {"dual", 'D', 0, N_("Display output on all consoles."), 0, 0},
    {"serial", 'h', 0, N_("Use serial console."), 0, 0},
    {"askname", 'a', 0, N_("Ask for file name to reboot from."), 0, 0},
    {"cdrom", 'C', 0, N_("Use CDROM as root."), 0, 0},
    {"config", 'c', 0, N_("Invoke user configuration routing."), 0, 0},
    {"kdb", 'd', 0, N_("Enter in KDB on boot."), 0, 0},
    {"gdb", 'g', 0, N_("Use GDB remote debugger instead of DDB."), 0, 0},
    {"mute", 'm', 0, N_("Disable all boot output."), 0, 0},
    {"nointr", 'n', 0, "", 0, 0},
    {"pause", 'p', 0, N_("Wait for keypress after every line of output."), 0, 0},
    {"quiet", 'q', 0, "", 0, 0},
    {"dfltroot", 'r', 0, N_("Use compiled-in rootdev."), 0, 0},
    {"single", 's', 0, N_("Boot into single mode."), 0, 0},
    {"verbose", 'v', 0, N_("Boot with verbose messages."), 0, 0},
    {0, 0, 0, 0, 0, 0}
  };

static const grub_uint32_t freebsd_flags[] =
{
  FREEBSD_RB_DUAL, FREEBSD_RB_SERIAL, FREEBSD_RB_ASKNAME,
  FREEBSD_RB_CDROM, FREEBSD_RB_CONFIG, FREEBSD_RB_KDB,
  FREEBSD_RB_GDB, FREEBSD_RB_MUTE, FREEBSD_RB_NOINTR,
  FREEBSD_RB_PAUSE, FREEBSD_RB_QUIET, FREEBSD_RB_DFLTROOT,
  FREEBSD_RB_SINGLE, FREEBSD_RB_VERBOSE, 0
};

static const struct grub_arg_option openbsd_opts[] =
  {
    {"askname", 'a', 0, N_("Ask for file name to reboot from."), 0, 0},
    {"halt", 'b', 0, N_("Don't reboot, just halt."), 0, 0},
    {"config", 'c', 0, N_("Change configured devices."), 0, 0},
    {"single", 's', 0, N_("Boot into single mode."), 0, 0},
    {"kdb", 'd', 0, N_("Enter in KDB on boot."), 0, 0},
    {"root", 'r', 0, N_("Set root device."), "wdXY", ARG_TYPE_STRING},
    {0, 0, 0, 0, 0, 0}
  };

static const grub_uint32_t openbsd_flags[] =
{
  OPENBSD_RB_ASKNAME, OPENBSD_RB_HALT, OPENBSD_RB_CONFIG,
  OPENBSD_RB_SINGLE, OPENBSD_RB_KDB, 0
};

#define OPENBSD_ROOT_ARG (ARRAY_SIZE (openbsd_flags) - 1)

static const struct grub_arg_option netbsd_opts[] =
  {
    {"no-smp", '1', 0, N_("Disable SMP."), 0, 0},
    {"no-acpi", '2', 0, N_("Disable ACPI."), 0, 0},
    {"askname", 'a', 0, N_("Ask for file name to reboot from."), 0, 0},
    {"halt", 'b', 0, N_("Don't reboot, just halt."), 0, 0},
    {"config", 'c', 0, N_("Change configured devices."), 0, 0},
    {"kdb", 'd', 0, N_("Enter in KDB on boot."), 0, 0},
    {"miniroot", 'm', 0, "", 0, 0},
    {"quiet", 'q', 0, N_("Don't display boot diagnostic messages."), 0, 0},
    {"single", 's', 0, N_("Boot into single mode."), 0, 0},
    {"verbose", 'v', 0, N_("Boot with verbose messages."), 0, 0},
    {"debug", 'x', 0, N_("Boot with debug messages."), 0, 0},
    {"silent", 'z', 0, N_("Supress normal output (warnings remain)."), 0, 0},
    {"root", 'r', 0, N_("Set root device."), N_("DEVICE"), ARG_TYPE_STRING},
    {"serial", 'h', GRUB_ARG_OPTION_OPTIONAL, 
     N_("Use serial console."), N_("[ADDR|comUNIT][,SPEED]"), ARG_TYPE_STRING},
    {0, 0, 0, 0, 0, 0}
  };

static const grub_uint32_t netbsd_flags[] =
{
  NETBSD_AB_NOSMP, NETBSD_AB_NOACPI, NETBSD_RB_ASKNAME,
  NETBSD_RB_HALT, NETBSD_RB_USERCONFIG, NETBSD_RB_KDB,
  NETBSD_RB_MINIROOT, NETBSD_AB_QUIET, NETBSD_RB_SINGLE,
  NETBSD_AB_VERBOSE, NETBSD_AB_DEBUG, NETBSD_AB_SILENT, 0
};

#define NETBSD_ROOT_ARG (ARRAY_SIZE (netbsd_flags) - 1)
#define NETBSD_SERIAL_ARG (ARRAY_SIZE (netbsd_flags))

static void
grub_bsd_get_device (grub_uint32_t * biosdev,
		     grub_uint32_t * unit,
		     grub_uint32_t * slice, grub_uint32_t * part)
{
  char *p;
  grub_device_t dev;

#ifdef GRUB_MACHINE_PCBIOS
  *biosdev = grub_get_root_biosnumber () & 0xff;
#else
  *biosdev = 0xff;
#endif
  *unit = (*biosdev & 0x7f);
  *slice = 0xff;
  *part = 0xff;
  dev = grub_device_open (0);
  if (dev && dev->disk && dev->disk->partition)
    {

      p = dev->disk->partition->partmap->get_name (dev->disk->partition);
      if (p)
	{
	  if ((p[0] >= '0') && (p[0] <= '9'))
	    {
	      *slice = grub_strtoul (p, &p, 0);

	      if ((p) && (p[0] == ','))
		p++;
	    }

	  if ((p[0] >= 'a') && (p[0] <= 'z'))
	    *part = p[0] - 'a';
	}
    }
  if (dev)
    grub_device_close (dev);
}

grub_err_t
grub_bsd_add_meta (grub_uint32_t type, void *data, grub_uint32_t len)
{
  struct bsd_tag *newtag;

  newtag = grub_malloc (len + sizeof (struct bsd_tag));
  if (!newtag)
    return grub_errno;
  newtag->len = len;
  newtag->type = type;
  newtag->next = NULL;
  if (len)
    grub_memcpy (newtag->data, data, len);
  if (tags_last)
    tags_last->next = newtag;
  else
    tags = newtag;
  tags_last = newtag;

  return GRUB_ERR_NONE;
}

struct grub_e820_mmap
{
  grub_uint64_t addr;
  grub_uint64_t size;
  grub_uint32_t type;
} __attribute__((packed));
#define GRUB_E820_RAM        1
#define GRUB_E820_RESERVED   2
#define GRUB_E820_ACPI       3
#define GRUB_E820_NVS        4
#define GRUB_E820_EXEC_CODE  5

static void
generate_e820_mmap (grub_size_t *len, grub_size_t *cnt, void *buf)
{
  int count = 0;
  int isfirstrun = 1;
  struct grub_e820_mmap *mmap = buf;
  struct grub_e820_mmap prev, cur;

  auto int NESTED_FUNC_ATTR hook (grub_uint64_t, grub_uint64_t, grub_uint32_t);
  int NESTED_FUNC_ATTR hook (grub_uint64_t addr, grub_uint64_t size,
			     grub_uint32_t type)
    {
      /* FreeBSD assumes that first 64KiB are available.
	 Not always true but try to prevent panic somehow. */
      if (kernel_type == KERNEL_TYPE_FREEBSD && isfirstrun && addr != 0)
	{
	  cur.addr = 0;
	  cur.size = (addr < 0x10000) ? addr : 0x10000;
	  cur.type = GRUB_E820_RAM;
	  if (mmap)
	    *mmap++ = cur;

	  prev = cur;
	  count++;
	}
      isfirstrun = 0;

      cur.addr = addr;
      cur.size = size;
      switch (type)
	{
	case GRUB_MACHINE_MEMORY_AVAILABLE:
	  cur.type = GRUB_E820_RAM;
	  break;

#ifdef GRUB_MACHINE_MEMORY_ACPI
	case GRUB_MACHINE_MEMORY_ACPI:
	  cur.type = GRUB_E820_ACPI;
	  break;
#endif

#ifdef GRUB_MACHINE_MEMORY_NVS
	case GRUB_MACHINE_MEMORY_NVS:
	  cur.type = GRUB_E820_NVS;
	  break;
#endif

	default:
#ifdef GRUB_MACHINE_MEMORY_CODE
	case GRUB_MACHINE_MEMORY_CODE:
#endif
#ifdef GRUB_MACHINE_MEMORY_RESERVED
	case GRUB_MACHINE_MEMORY_RESERVED:
#endif
	  cur.type = GRUB_E820_RESERVED;
	  break;
	}

      /* Merge regions if possible. */
      if (count && cur.type == prev.type && cur.addr == prev.addr + prev.size)
	{
	  prev.size += cur.size;
	  if (mmap)
	    mmap[-1] = cur;
	}
      else
	{
	  if (mmap)
	    *mmap++ = cur;
	  prev = cur;
	  count++;
	}

      return 0;
    }

  isfirstrun = 1;
  grub_mmap_iterate (hook);

  if (len)
    *len = count * sizeof (struct grub_e820_mmap);
  *cnt = count;

  return;
}

static grub_err_t
grub_bsd_add_mmap (void)
{
  grub_size_t len, cnt;
  void *buf = NULL, *buf0;

  generate_e820_mmap (&len, &cnt, buf);

  if (kernel_type == KERNEL_TYPE_NETBSD)
    len += sizeof (grub_uint32_t);

  buf = grub_malloc (len);
  if (!buf)
    return grub_errno;

  buf0 = buf;
  if (kernel_type == KERNEL_TYPE_NETBSD)
    {
      *(grub_uint32_t *) buf = cnt;
      buf = ((grub_uint32_t *) buf + 1);
    }

  generate_e820_mmap (NULL, &cnt, buf);

  grub_dprintf ("bsd", "%u entries in smap\n", cnt);
  if (kernel_type == KERNEL_TYPE_NETBSD)
    grub_bsd_add_meta (NETBSD_BTINFO_MEMMAP, buf0, len);
  else
    grub_bsd_add_meta (FREEBSD_MODINFO_METADATA |
		       FREEBSD_MODINFOMD_SMAP, buf0, len);

  grub_free (buf0);

  return grub_errno;
}

grub_err_t
grub_freebsd_add_meta_module (char *filename, char *type, int argc, char **argv,
			      grub_addr_t addr, grub_uint32_t size)
{
  char *name;
  name = grub_strrchr (filename, '/');
  if (name)
    name++;
  else
    name = filename;
  if (grub_strcmp (type, "/boot/zfs/zpool.cache") == 0)
    name = "/boot/zfs/zpool.cache";

  if (grub_bsd_add_meta (FREEBSD_MODINFO_NAME, name, grub_strlen (name) + 1))
    return grub_errno;

  if (is_64bit)
    {
      grub_uint64_t addr64 = addr, size64 = size;
      if (grub_bsd_add_meta (FREEBSD_MODINFO_TYPE, type, grub_strlen (type) + 1)
	  || grub_bsd_add_meta (FREEBSD_MODINFO_ADDR, &addr64, sizeof (addr64)) 
	  || grub_bsd_add_meta (FREEBSD_MODINFO_SIZE, &size64, sizeof (size64)))
	return grub_errno;
    }
  else
    {
      if (grub_bsd_add_meta (FREEBSD_MODINFO_TYPE, type, grub_strlen (type) + 1)
	  || grub_bsd_add_meta (FREEBSD_MODINFO_ADDR, &addr, sizeof (addr))
	  || grub_bsd_add_meta (FREEBSD_MODINFO_SIZE, &size, sizeof (size)))
	return grub_errno;
    }

  if (argc)
    {
      int i, n;

      n = 0;
      for (i = 0; i < argc; i++)
	{
	  n += grub_strlen (argv[i]) + 1;
	}

      if (n)
	{
	  char cmdline[n], *p;

	  p = cmdline;
	  for (i = 0; i < argc; i++)
	    {
	      grub_strcpy (p, argv[i]);
	      p += grub_strlen (argv[i]);
	      *(p++) = ' ';
	    }
	  *p = 0;

	  if (grub_bsd_add_meta (FREEBSD_MODINFO_ARGS, cmdline, n))
	    return grub_errno;
	}
    }

  return GRUB_ERR_NONE;
}

static void
grub_freebsd_list_modules (void)
{
  struct bsd_tag *tag;

  grub_printf ("  %-18s  %-18s%14s%14s\n", "name", "type", "addr", "size");

  for (tag = tags; tag; tag = tag->next)
    {
      switch (tag->type)
	{
	case FREEBSD_MODINFO_NAME:
	case FREEBSD_MODINFO_TYPE:
	  grub_printf ("  %-18s", (char *) tag->data);
	  break;
	case FREEBSD_MODINFO_ADDR:
	  {
	    grub_uint32_t addr;

	    addr = *((grub_uint32_t *) tag->data);
	    grub_printf ("    0x%08x", addr);
	    break;
	  }
	case FREEBSD_MODINFO_SIZE:
	  {
	    grub_uint32_t len;

	    len = *((grub_uint32_t *) tag->data);
	    grub_printf ("    0x%08x\n", len);
	  }
	}
    }
}

/* This function would be here but it's under different license. */
#include "bsd_pagetable.c"

static grub_err_t
grub_freebsd_boot (void)
{
  struct grub_freebsd_bootinfo bi;
  grub_uint8_t *p, *p0;
  grub_addr_t p_target;
  grub_size_t p_size = 0;
  grub_uint32_t bootdev, biosdev, unit, slice, part;
  grub_err_t err;
  grub_size_t tag_buf_len = 0;

  auto int iterate_env (struct grub_env_var *var);
  int iterate_env (struct grub_env_var *var)
  {
    if ((!grub_memcmp (var->name, "kFreeBSD.", sizeof("kFreeBSD.") - 1)) && (var->name[sizeof("kFreeBSD.") - 1]))
      {
	grub_strcpy ((char *) p, &var->name[sizeof("kFreeBSD.") - 1]);
	p += grub_strlen ((char *) p);
	*(p++) = '=';
	grub_strcpy ((char *) p, var->value);
	p += grub_strlen ((char *) p) + 1;
      }

    return 0;
  }

  auto int iterate_env_count (struct grub_env_var *var);
  int iterate_env_count (struct grub_env_var *var)
  {
    if ((!grub_memcmp (var->name, "kFreeBSD.", sizeof("kFreeBSD.") - 1)) && (var->name[sizeof("kFreeBSD.") - 1]))
      {
	p_size += grub_strlen (&var->name[sizeof("kFreeBSD.") - 1]);
	p_size++;
	p_size += grub_strlen (var->value) + 1;
      }

    return 0;
  }

  grub_memset (&bi, 0, sizeof (bi));
  bi.bi_version = FREEBSD_BOOTINFO_VERSION;
  bi.bi_size = sizeof (bi);

  grub_bsd_get_device (&biosdev, &unit, &slice, &part);
  bootdev = (FREEBSD_B_DEVMAGIC + ((slice + 1) << FREEBSD_B_SLICESHIFT) +
	     (unit << FREEBSD_B_UNITSHIFT) + (part << FREEBSD_B_PARTSHIFT));

  bi.bi_bios_dev = biosdev;

  p_size = 0;
  grub_env_iterate (iterate_env_count);

  if (p_size)
    p_size = ALIGN_PAGE (kern_end + p_size + 1) - kern_end;

  if (is_elf_kernel)
    {
      struct bsd_tag *tag;

      err = grub_bsd_add_mmap ();
      if (err)
	return err;

      err = grub_bsd_add_meta (FREEBSD_MODINFO_END, 0, 0);
      if (err)
	return err;
      
      tag_buf_len = 0;
      for (tag = tags; tag; tag = tag->next)
	tag_buf_len = ALIGN_VAR (tag_buf_len
				 + sizeof (struct freebsd_tag_header)
				 + tag->len);
      p_size = ALIGN_PAGE (kern_end + p_size + tag_buf_len) - kern_end;
    }

  if (is_64bit)
    p_size += 4096 * 3;

  err = grub_relocator_alloc_chunk_addr (relocator, (void **) &p,
					 kern_end, p_size);
  if (err)
    return err;
  p_target = kern_end;
  p0 = p;
  kern_end += p_size;

  grub_env_iterate (iterate_env);

  if (p != p0)
    {
      *(p++) = 0;

      bi.bi_envp = p_target;
    }

  if (is_elf_kernel)
    {
      grub_uint8_t *p_tag = p;
      struct bsd_tag *tag;
      
      for (tag = tags; tag; tag = tag->next)
	{
	  struct freebsd_tag_header *head
	    = (struct freebsd_tag_header *) p_tag;
	  head->type = tag->type;
	  head->len = tag->len;
	  p_tag += sizeof (struct freebsd_tag_header);
	  switch (tag->type)
	    {
	    case FREEBSD_MODINFO_METADATA | FREEBSD_MODINFOMD_HOWTO:
	      if (is_64bit)
		*(grub_uint64_t *) p_tag = bootflags;
	      else
		*(grub_uint32_t *) p_tag = bootflags;
	      break;

	    case FREEBSD_MODINFO_METADATA | FREEBSD_MODINFOMD_ENVP:
	      if (is_64bit)
		*(grub_uint64_t *) p_tag = bi.bi_envp;
	      else
		*(grub_uint32_t *) p_tag = bi.bi_envp;
	      break;

	    case FREEBSD_MODINFO_METADATA | FREEBSD_MODINFOMD_KERNEND:
	      if (is_64bit)
		*(grub_uint64_t *) p_tag = kern_end;
	      else
		*(grub_uint32_t *) p_tag = kern_end;
	      break;

	    default:
	      grub_memcpy (p_tag, tag->data, tag->len);
	      break;
	    }
	  p_tag += tag->len;
	  p_tag = ALIGN_VAR (p_tag - p) + p;
	}

      bi.bi_modulep = (p - p0) + p_target;

      p = (ALIGN_PAGE ((p_tag - p0) + p_target) - p_target) + p0;
    }

  bi.bi_kernend = kern_end;

  grub_video_set_mode ("text", NULL);

  if (is_64bit)
    {
      struct grub_relocator64_state state;
      grub_uint8_t *pagetable;
      grub_uint32_t *stack;
      grub_addr_t stack_target;

      err = grub_relocator_alloc_chunk_align (relocator, (void **) &stack,
					      &stack_target,
					      0x10000, 0x90000,
					      3 * sizeof (grub_uint32_t)
					      + sizeof (bi), 4,
					      GRUB_RELOCATOR_PREFERENCE_NONE);
      if (err)
	return err;

#ifdef GRUB_MACHINE_EFI
      if (! grub_efi_finish_boot_services ())
	grub_fatal ("cannot exit boot services");
#endif

      pagetable = p;
      fill_bsd64_pagetable (pagetable, (pagetable - p0) + p_target);

      state.cr3 = (pagetable - p0) + p_target;
      state.rsp = stack_target;
      state.rip = (((grub_uint64_t) entry_hi) << 32) | entry;

      stack[0] = entry;
      stack[1] = bi.bi_modulep;
      stack[2] = kern_end;
      return grub_relocator64_boot (relocator, state, 0, 0x40000000);
    }
  else
    {
      struct grub_relocator32_state state;
      grub_uint32_t *stack;
      grub_addr_t stack_target;
      err = grub_relocator_alloc_chunk_align (relocator, (void **) &stack,
					      &stack_target,
					      0x10000, 0x90000,
					      9 * sizeof (grub_uint32_t)
					      + sizeof (bi), 4,
					      GRUB_RELOCATOR_PREFERENCE_NONE);
      if (err)
	return err;

#ifdef GRUB_MACHINE_EFI
      if (! grub_efi_finish_boot_services ())
	grub_fatal ("cannot exit boot services");
#endif

      grub_memcpy (&stack[8], &bi, sizeof (bi));
      state.eip = entry;
      state.esp = stack_target;
      stack[0] = entry; /* "Return" address.  */
      stack[1] = bootflags | FREEBSD_RB_BOOTINFO;
      stack[2] = bootdev;
      stack[3] = 0;
      stack[4] = 0;
      stack[5] = 0;
      stack[6] = stack_target + 9 * sizeof (grub_uint32_t);
      stack[7] = bi.bi_modulep;
      stack[8] = kern_end;
      return grub_relocator32_boot (relocator, state);
    }

  /* Not reached.  */
  return GRUB_ERR_NONE;
}

static grub_err_t
grub_openbsd_boot (void)
{
  grub_uint8_t *buf, *buf0;
  grub_uint32_t *stack;
  grub_addr_t buf_target, argbuf_target_start, argbuf_target_end;
  grub_size_t buf_size;
  struct grub_openbsd_bios_mmap *pm;
  struct grub_openbsd_bootargs *pa;
  struct grub_relocator32_state state;
  grub_err_t err;

  auto int NESTED_FUNC_ATTR count_hook (grub_uint64_t, grub_uint64_t, grub_uint32_t);
  int NESTED_FUNC_ATTR count_hook (grub_uint64_t addr __attribute__ ((unused)),
				   grub_uint64_t size __attribute__ ((unused)),
				   grub_uint32_t type __attribute__ ((unused)))
  {
    buf_size += sizeof (struct grub_openbsd_bios_mmap);
    return 1;
  }

  auto int NESTED_FUNC_ATTR hook (grub_uint64_t, grub_uint64_t, grub_uint32_t);
  int NESTED_FUNC_ATTR hook (grub_uint64_t addr, grub_uint64_t size, grub_uint32_t type)
    {
      pm->addr = addr;
      pm->len = size;

      switch (type)
        {
        case GRUB_MACHINE_MEMORY_AVAILABLE:
	  pm->type = OPENBSD_MMAP_AVAILABLE;
	  break;

        case GRUB_MACHINE_MEMORY_ACPI:
	  pm->type = OPENBSD_MMAP_ACPI;
	  break;

        case GRUB_MACHINE_MEMORY_NVS:
	  pm->type = OPENBSD_MMAP_NVS;
	  break;

	default:
	  pm->type = OPENBSD_MMAP_RESERVED;
	  break;
	}
      pm++;

      return 0;
    }

  buf_target = GRUB_BSD_TEMP_BUFFER;
  buf_size = sizeof (struct grub_openbsd_bootargs) + 9 * sizeof (grub_uint32_t);
  grub_mmap_iterate (count_hook);
  buf_size += sizeof (struct grub_openbsd_bootargs);

  err = grub_relocator_alloc_chunk_addr (relocator, (void **) &buf,
					 buf_target, buf_size);
  if (err)
    return err;
  buf0 = buf;
  stack = (grub_uint32_t *) buf;
  buf = (grub_uint8_t *) (stack + 9);

  argbuf_target_start = buf - buf0 + buf_target;

  pa = (struct grub_openbsd_bootargs *) buf;

  pa->ba_type = OPENBSD_BOOTARG_MMAP;
  pm = (struct grub_openbsd_bios_mmap *) (pa + 1);
  grub_mmap_iterate (hook);

  /* Memory map terminator.  */
  pm->addr = 0;
  pm->len = 0;
  pm->type = 0;
  pm++;
  buf = (grub_uint8_t *) pm;

  pa->ba_size = (char *) pm - (char *) pa;
  pa->ba_next = (struct grub_openbsd_bootargs *) (buf - buf0 + buf_target);
  pa = pa->ba_next;
  pa->ba_type = OPENBSD_BOOTARG_END;
  pa++;
  buf = (grub_uint8_t *) pa;
  argbuf_target_end = buf - buf0 + buf_target;

<<<<<<< HEAD
#ifdef GRUB_MACHINE_EFI
  if (! grub_efi_finish_boot_services ())
    grub_fatal ("cannot exit boot services");
#endif
=======
  grub_video_set_mode ("text", NULL);

  grub_unix_real_boot (entry, bootflags, openbsd_root, OPENBSD_BOOTARG_APIVER,
		       0, (grub_uint32_t) (grub_mmap_get_upper () >> 10),
		       (grub_uint32_t) (grub_mmap_get_lower () >> 10),
		       (char *) pa - buf, buf);
>>>>>>> a0b766fc

  state.eip = entry;
  state.esp = ((grub_uint8_t *) stack - buf0) + buf_target;
  stack[0] = entry;
  stack[1] = bootflags;
  stack[2] = openbsd_root;
  stack[3] = OPENBSD_BOOTARG_APIVER;
  stack[4] = 0;
  stack[5] = grub_mmap_get_upper () >> 10;
  stack[6] = grub_mmap_get_lower () >> 10;
  stack[7] = argbuf_target_end - argbuf_target_start;
  stack[8] = argbuf_target_start;

  return grub_relocator32_boot (relocator, state);
}

static grub_err_t
grub_netbsd_setup_video (void)
{
  struct grub_video_mode_info mode_info;
  void *framebuffer;
  const char *modevar;
  struct grub_netbsd_btinfo_framebuf params;
  grub_err_t err;

  modevar = grub_env_get ("gfxpayload");

  /* Now all graphical modes are acceptable.
     May change in future if we have modes without framebuffer.  */
  if (modevar && *modevar != 0)
    {
      char *tmp;
      tmp = grub_malloc (grub_strlen (modevar)
			 + sizeof (";" NETBSD_DEFAULT_VIDEO_MODE));
      if (! tmp)
	return grub_errno;
      grub_sprintf (tmp, "%s;" NETBSD_DEFAULT_VIDEO_MODE, modevar);
      err = grub_video_set_mode (tmp, 0, 0);
      grub_free (tmp);
    }
  else
    err = grub_video_set_mode (NETBSD_DEFAULT_VIDEO_MODE, 0, 0);

  if (err)
    return err;

  err = grub_video_get_info_and_fini (&mode_info, &framebuffer);

  if (err)
    return err;

  params.width = mode_info.width;
  params.height = mode_info.height;
  params.bpp = mode_info.bpp;
  params.pitch = mode_info.pitch;
  params.flags = 0;

  params.fbaddr = (grub_addr_t) framebuffer;

  params.red_mask_size = mode_info.red_mask_size;
  params.red_field_pos = mode_info.red_field_pos;
  params.green_mask_size = mode_info.green_mask_size;
  params.green_field_pos = mode_info.green_field_pos;
  params.blue_mask_size = mode_info.blue_mask_size;
  params.blue_field_pos = mode_info.blue_field_pos;

#ifdef GRUB_MACHINE_PCBIOS
  /* VESA packed modes may come with zeroed mask sizes, which need
     to be set here according to DAC Palette width.  If we don't,
     this results in Linux displaying a black screen.  */
  if (mode_info.bpp <= 8)
    {
      struct grub_vbe_info_block controller_info;
      int status;
      int width = 8;

      status = grub_vbe_bios_get_controller_info (&controller_info);

      if (status == GRUB_VBE_STATUS_OK &&
	  (controller_info.capabilities & GRUB_VBE_CAPABILITY_DACWIDTH))
	status = grub_vbe_bios_set_dac_palette_width (&width);

      if (status != GRUB_VBE_STATUS_OK)
	/* 6 is default after mode reset.  */
	width = 6;

      params.red_mask_size = params.green_mask_size
	= params.blue_mask_size = width;
    }
#endif

  err = grub_bsd_add_meta (NETBSD_BTINFO_FRAMEBUF, &params, sizeof (params));
  return err;
}

static grub_err_t
grub_netbsd_boot (void)
{
  struct grub_netbsd_bootinfo *bootinfo;
  void *curarg, *arg0;
  grub_addr_t arg_target, stack_target;
  grub_uint32_t *stack;
  grub_err_t err;
  struct grub_relocator32_state state;
  grub_size_t tag_buf_len = 0;
  int tag_count = 0;

  err = grub_bsd_add_mmap ();
  if (err)
    return err;

  err = grub_netbsd_setup_video ();
  if (err)
    {
      grub_print_error ();
      grub_printf ("Booting however\n");
      grub_errno = GRUB_ERR_NONE;
    }

<<<<<<< HEAD
  {
    struct bsd_tag *tag;
    tag_buf_len = 0;
    for (tag = tags; tag; tag = tag->next)
      {
	tag_buf_len = ALIGN_VAR (tag_buf_len + 2 * sizeof (grub_uint32_t)
				 + tag->len);
	tag_count++;
      }
  }
=======
  grub_video_set_mode ("text", NULL);

  grub_unix_real_boot (entry, bootflags, 0, bootinfo,
		       0, (grub_uint32_t) (grub_mmap_get_upper () >> 10),
		       (grub_uint32_t) (grub_mmap_get_lower () >> 10));
>>>>>>> a0b766fc

  arg_target = kern_end;
  err = grub_relocator_alloc_chunk_addr (relocator, &curarg,
					 arg_target, tag_buf_len
					 + sizeof (struct grub_netbsd_bootinfo)
					 + tag_count * sizeof (grub_addr_t));
  if (err)
    return err;

  arg0 = curarg;
  bootinfo = (void *) ((grub_uint8_t *) arg0 + tag_buf_len);

  {
    struct bsd_tag *tag;
    unsigned i;

    bootinfo->bi_count = tag_count;
    for (tag = tags, i = 0; tag; i++, tag = tag->next)
      {
	struct grub_netbsd_btinfo_common *head = curarg;
	bootinfo->bi_data[i] = ((grub_uint8_t *) curarg - (grub_uint8_t *) arg0)
	  + arg_target;
	head->type = tag->type;
	head->len = tag->len + sizeof (*head);
	curarg = head + 1;
	grub_memcpy (curarg, tag->data, tag->len);
	curarg = (grub_uint8_t *) curarg + tag->len;
      }
  }

  err = grub_relocator_alloc_chunk_align (relocator, (void **) &stack,
					  &stack_target, 0x10000, 0x90000,
					  7 * sizeof (grub_uint32_t), 4,
					  GRUB_RELOCATOR_PREFERENCE_NONE);
  if (err)
    return err;

#ifdef GRUB_MACHINE_EFI
  if (! grub_efi_finish_boot_services ())
    grub_fatal ("cannot exit boot services");
#endif

  state.eip = entry;
  state.esp = stack_target;
  stack[0] = entry;
  stack[1] = bootflags;
  stack[2] = 0;
  stack[3] = ((grub_uint8_t *) bootinfo - (grub_uint8_t *) arg0) + arg_target;
  stack[4] = 0;
  stack[5] = grub_mmap_get_upper () >> 10;
  stack[6] = grub_mmap_get_lower () >> 10;

  return grub_relocator32_boot (relocator, state);
}

static grub_err_t
grub_bsd_unload (void)
{
  struct bsd_tag *tag, *next;
  for (tag = tags; tag; tag = next)
    {
      next = tag->next;
      grub_free (tag);
    }
  tags = NULL;
  tags_last = NULL;

  kernel_type = KERNEL_TYPE_NONE;
  grub_dl_unref (my_mod);

  grub_relocator_unload (relocator);
  relocator = NULL;

  return GRUB_ERR_NONE;
}

static grub_err_t
grub_bsd_load_aout (grub_file_t file)
{
  grub_addr_t load_addr, load_end;
  int ofs, align_page;
  union grub_aout_header ah;
  grub_err_t err;
  grub_size_t bss_size;

  if ((grub_file_seek (file, 0)) == (grub_off_t) - 1)
    return grub_errno;

  if (grub_file_read (file, &ah, sizeof (ah)) != sizeof (ah))
    return grub_error (GRUB_ERR_READ_ERROR, "cannot read the a.out header");

  if (grub_aout_get_type (&ah) != AOUT_TYPE_AOUT32)
    return grub_error (GRUB_ERR_BAD_OS, "invalid a.out header");

  entry = ah.aout32.a_entry & 0xFFFFFF;

  if (AOUT_GETMAGIC (ah.aout32) == AOUT32_ZMAGIC)
    {
      load_addr = entry;
      ofs = 0x1000;
      align_page = 0;
    }
  else
    {
      load_addr = entry & 0xF00000;
      ofs = sizeof (struct grub_aout32_header);
      align_page = 1;
    }

  if (load_addr < 0x100000)
    return grub_error (GRUB_ERR_BAD_OS, "load address below 1M");

  kern_start = load_addr;
  load_end = kern_end = load_addr + ah.aout32.a_text + ah.aout32.a_data;
  if (align_page)
    kern_end = ALIGN_PAGE (kern_end);

  if (ah.aout32.a_bss)
    {
      kern_end += ah.aout32.a_bss;
      if (align_page)
	kern_end = ALIGN_PAGE (kern_end);

      bss_size = kern_end - load_end;
    }
  else
    bss_size = 0;

  relocator = grub_relocator_new ();
  if (!relocator)
    return grub_errno;

  err = grub_relocator_alloc_chunk_addr (relocator, &kern_chunk_src,
					 kern_start, kern_end - kern_start);
  if (err)
    return err;

  return grub_aout_load (file, ofs, kern_chunk_src,
			 ah.aout32.a_text + ah.aout32.a_data,
			 bss_size);
}

static int NESTED_FUNC_ATTR
grub_bsd_elf32_size_hook (grub_elf_t elf __attribute__ ((unused)),
			  Elf32_Phdr *phdr, void *arg __attribute__ ((unused)))
{
  Elf32_Addr paddr;

  if (phdr->p_type != PT_LOAD
      && phdr->p_type != PT_DYNAMIC)
      return 0;

  paddr = phdr->p_paddr & 0xFFFFFF;

  if (paddr < kern_start)
    kern_start = paddr;

  if (paddr + phdr->p_memsz > kern_end)
    kern_end = paddr + phdr->p_memsz;

  return 0;
}

static grub_err_t
grub_bsd_elf32_hook (Elf32_Phdr * phdr, grub_addr_t * addr, int *do_load)
{
  Elf32_Addr paddr;

  if (phdr->p_type != PT_LOAD
      && phdr->p_type != PT_DYNAMIC)
    {
      *do_load = 0;
      return 0;
    }

  *do_load = 1;
  phdr->p_paddr &= 0xFFFFFF;
  paddr = phdr->p_paddr;

  *addr = (grub_addr_t) (paddr - kern_start + (grub_uint8_t *) kern_chunk_src);

  return GRUB_ERR_NONE;
}

static int NESTED_FUNC_ATTR
grub_bsd_elf64_size_hook (grub_elf_t elf __attribute__ ((unused)),
			  Elf64_Phdr *phdr, void *arg __attribute__ ((unused)))
{
  Elf64_Addr paddr;

  if (phdr->p_type != PT_LOAD
      && phdr->p_type != PT_DYNAMIC)
    return 0;

  paddr = phdr->p_paddr & 0xffffff;

  if (paddr < kern_start)
    kern_start = paddr;

  if (paddr + phdr->p_memsz > kern_end)
    kern_end = paddr + phdr->p_memsz;

  return 0;
}

static grub_err_t
grub_bsd_elf64_hook (Elf64_Phdr * phdr, grub_addr_t * addr, int *do_load)
{
  Elf64_Addr paddr;

  if (phdr->p_type != PT_LOAD
      && phdr->p_type != PT_DYNAMIC)
    {
      *do_load = 0;
      return 0;
    }

  *do_load = 1;
  paddr = phdr->p_paddr & 0xffffff;

  *addr = (grub_addr_t) (paddr - kern_start + (grub_uint8_t *) kern_chunk_src);

  return GRUB_ERR_NONE;
}

static grub_err_t
grub_bsd_load_elf (grub_elf_t elf)
{
  grub_err_t err;

  kern_end = 0;
  kern_start = ~0;

  if (grub_elf_is_elf32 (elf))
    {
      entry = elf->ehdr.ehdr32.e_entry & 0xFFFFFF;
      err = grub_elf32_phdr_iterate (elf, grub_bsd_elf32_size_hook, NULL);
      if (err)
	return err;
      err = grub_relocator_alloc_chunk_addr (relocator, &kern_chunk_src,
					     kern_start, kern_end - kern_start);
      if (err)
	return err;

      return grub_elf32_load (elf, grub_bsd_elf32_hook, 0, 0);
    }
  else if (grub_elf_is_elf64 (elf))
    {
      is_64bit = 1;

      if (! grub_cpuid_has_longmode)
	return grub_error (GRUB_ERR_BAD_OS, "your CPU does not implement AMD64 architecture");

      /* FreeBSD has 64-bit entry point.  */
      if (kernel_type == KERNEL_TYPE_FREEBSD)
	{
	  entry = elf->ehdr.ehdr64.e_entry & 0xffffffff;
	  entry_hi = (elf->ehdr.ehdr64.e_entry >> 32) & 0xffffffff;
	}
      else
	{
	  entry = elf->ehdr.ehdr64.e_entry & 0x0fffffff;
	  entry_hi = 0;
	}

      err = grub_elf64_phdr_iterate (elf, grub_bsd_elf64_size_hook, NULL);
      if (err)
	return err;

      grub_dprintf ("bsd", "kern_start = %lx, kern_end = %lx\n",
		    (unsigned long) kern_start, (unsigned long) kern_end);
      err = grub_relocator_alloc_chunk_addr (relocator, &kern_chunk_src,
					     kern_start, kern_end - kern_start);
      if (err)
	return err;

      return grub_elf64_load (elf, grub_bsd_elf64_hook, 0, 0);
    }
  else
    return grub_error (GRUB_ERR_BAD_OS, "invalid ELF");
}

static grub_err_t
grub_bsd_load (int argc, char *argv[])
{
  grub_file_t file;
  grub_elf_t elf;

  grub_dl_ref (my_mod);

  grub_loader_unset ();

  if (argc == 0)
    {
      grub_error (GRUB_ERR_BAD_ARGUMENT, "no kernel specified");
      goto fail;
    }

  file = grub_gzfile_open (argv[0], 1);
  if (!file)
    goto fail;

  relocator = grub_relocator_new ();

  elf = grub_elf_file (file);
  if (elf)
    {
      is_elf_kernel = 1;
      grub_bsd_load_elf (elf);
      grub_elf_close (elf);
    }
  else
    {
      is_elf_kernel = 0;
      grub_errno = 0;
      grub_bsd_load_aout (file);
      grub_file_close (file);
    }

fail:

  if (grub_errno != GRUB_ERR_NONE)
    grub_dl_unref (my_mod);

  return grub_errno;
}

static grub_uint32_t
grub_bsd_parse_flags (const struct grub_arg_list *state,
		      const grub_uint32_t * flags)
{
  grub_uint32_t result = 0;
  unsigned i;

  for (i = 0; flags[i]; i++)
    if (state[i].set)
      result |= flags[i];

  return result;
}

static grub_err_t
grub_cmd_freebsd (grub_extcmd_t cmd, int argc, char *argv[])
{
  kernel_type = KERNEL_TYPE_FREEBSD;
  bootflags = grub_bsd_parse_flags (cmd->state, freebsd_flags);

  if (grub_bsd_load (argc, argv) == GRUB_ERR_NONE)
    {
      kern_end = ALIGN_PAGE (kern_end);
      if (is_elf_kernel)
	{
	  grub_err_t err;
	  grub_uint64_t data = 0;
	  grub_file_t file;
	  int len = is_64bit ? 8 : 4;

	  err = grub_freebsd_add_meta_module (argv[0], is_64bit
					      ? FREEBSD_MODTYPE_KERNEL64
					      : FREEBSD_MODTYPE_KERNEL,
					      argc - 1, argv + 1,
					      kern_start,
					      kern_end - kern_start);
	  if (err)
	    return err;

	  file = grub_gzfile_open (argv[0], 1);
	  if (! file)
	    return grub_errno;

	  if (is_64bit)
	    err = grub_freebsd_load_elf_meta64 (relocator, file, &kern_end);
	  else
	    err = grub_freebsd_load_elf_meta32 (relocator, file, &kern_end);
	  if (err)
	    return err;

	  err = grub_bsd_add_meta (FREEBSD_MODINFO_METADATA |
				   FREEBSD_MODINFOMD_HOWTO, &data, 4);
	  if (err)
	    return err;

	  err = grub_bsd_add_meta (FREEBSD_MODINFO_METADATA |
				       FREEBSD_MODINFOMD_ENVP, &data, len);
	  if (err)
	    return err;

	  err = grub_bsd_add_meta (FREEBSD_MODINFO_METADATA |
				   FREEBSD_MODINFOMD_KERNEND, &data, len);
	  if (err)
	    return err;
	}
      grub_loader_set (grub_freebsd_boot, grub_bsd_unload, 0);
    }

  return grub_errno;
}

static grub_err_t
grub_cmd_openbsd (grub_extcmd_t cmd, int argc, char *argv[])
{
  grub_uint32_t bootdev;

  kernel_type = KERNEL_TYPE_OPENBSD;
  bootflags = grub_bsd_parse_flags (cmd->state, openbsd_flags);

  if (cmd->state[OPENBSD_ROOT_ARG].set)
    {
      const char *arg = cmd->state[OPENBSD_ROOT_ARG].arg;
      int unit, part;
      if (*(arg++) != 'w' || *(arg++) != 'd')
	return grub_error (GRUB_ERR_BAD_ARGUMENT,
			   "only device specifications of form "
			   "wd<number><lowercase letter> are supported");

      unit = grub_strtoul (arg, (char **) &arg, 10);
      if (! (arg && *arg >= 'a' && *arg <= 'z'))
	return grub_error (GRUB_ERR_BAD_ARGUMENT,
			   "only device specifications of form "
			   "wd<number><lowercase letter> are supported");

      part = *arg - 'a';

      bootdev = (OPENBSD_B_DEVMAGIC + (unit << OPENBSD_B_UNITSHIFT) +
		 (part << OPENBSD_B_PARTSHIFT));
    }
  else
    bootdev = 0;

  if (grub_bsd_load (argc, argv) == GRUB_ERR_NONE)
    {
      grub_loader_set (grub_openbsd_boot, grub_bsd_unload, 1);
      openbsd_root = bootdev;
    }

  return grub_errno;
}

static grub_err_t
grub_cmd_netbsd (grub_extcmd_t cmd, int argc, char *argv[])
{
  grub_err_t err;
  kernel_type = KERNEL_TYPE_NETBSD;
  bootflags = grub_bsd_parse_flags (cmd->state, netbsd_flags);

  if (grub_bsd_load (argc, argv) == GRUB_ERR_NONE)
    {
      if (is_elf_kernel)
	{
	  grub_file_t file;

	  file = grub_gzfile_open (argv[0], 1);
	  if (! file)
	    return grub_errno;

	  if (is_64bit)
	    err = grub_netbsd_load_elf_meta64 (relocator, file, &kern_end);
	  else
	    err = grub_netbsd_load_elf_meta32 (relocator, file, &kern_end);
	  if (err)
	    return err;
	}

      {
	char bootpath[GRUB_NETBSD_MAX_BOOTPATH_LEN];
	char *name;
	name = grub_strrchr (argv[0], '/');
	if (name)
	  name++;
	else
	  name = argv[0];
	grub_memset (bootpath, 0, sizeof (bootpath));
	grub_strncpy (bootpath, name, sizeof (bootpath) - 1);
	grub_bsd_add_meta (NETBSD_BTINFO_BOOTPATH, bootpath, sizeof (bootpath));
      }

      if (cmd->state[NETBSD_ROOT_ARG].set)
	{
	  char root[GRUB_NETBSD_MAX_ROOTDEVICE_LEN];
	  grub_memset (root, 0, sizeof (root));
	  grub_strncpy (root, cmd->state[NETBSD_ROOT_ARG].arg,
			sizeof (root) - 1);
	  grub_bsd_add_meta (NETBSD_BTINFO_ROOTDEVICE, root, sizeof (root));
	}
      if (cmd->state[NETBSD_SERIAL_ARG].set)
	{
	  struct grub_netbsd_btinfo_serial serial;
	  char *ptr;

	  grub_memset (&serial, 0, sizeof (serial));
	  grub_strcpy (serial.devname, "com");

	  if (cmd->state[NETBSD_SERIAL_ARG].arg)
	    {
	      ptr = cmd->state[NETBSD_SERIAL_ARG].arg;
	      if (grub_memcmp (ptr, "com", sizeof ("com") - 1) == 0)
		{
		  ptr += sizeof ("com") - 1;
		  serial.addr 
		    = grub_serial_hw_get_port (grub_strtoul (ptr, &ptr, 0));
		}
	      else
		serial.addr = grub_strtoul (ptr, &ptr, 0);
	      if (grub_errno)
		return grub_errno;

	      if (*ptr == ',')
		{
		  ptr++;
		  serial.speed = grub_strtoul (ptr, &ptr, 0);
		  if (grub_errno)
		    return grub_errno;
		}
	    }
	  
 	  grub_bsd_add_meta (NETBSD_BTINFO_CONSOLE, &serial, sizeof (serial));
	}
      else
	{
	  struct grub_netbsd_btinfo_serial cons;

	  grub_memset (&cons, 0, sizeof (cons));
	  grub_strcpy (cons.devname, "pc");

	  grub_bsd_add_meta (NETBSD_BTINFO_CONSOLE, &cons, sizeof (cons));
	}

      grub_loader_set (grub_netbsd_boot, grub_bsd_unload, 0);
    }

  return grub_errno;
}

static grub_err_t
grub_cmd_freebsd_loadenv (grub_command_t cmd __attribute__ ((unused)),
			  int argc, char *argv[])
{
  grub_file_t file = 0;
  char *buf = 0, *curr, *next;
  int len;

  if (kernel_type == KERNEL_TYPE_NONE)
    return grub_error (GRUB_ERR_BAD_ARGUMENT,
		       "you need to load the kernel first");

  if (kernel_type != KERNEL_TYPE_FREEBSD)
    return grub_error (GRUB_ERR_BAD_ARGUMENT,
		       "only FreeBSD supports environment");

  if (argc == 0)
    {
      grub_error (GRUB_ERR_BAD_ARGUMENT, "no filename");
      goto fail;
    }

  file = grub_gzfile_open (argv[0], 1);
  if ((!file) || (!file->size))
    goto fail;

  len = file->size;
  buf = grub_malloc (len + 1);
  if (!buf)
    goto fail;

  if (grub_file_read (file, buf, len) != len)
    goto fail;

  buf[len] = 0;

  next = buf;
  while (next)
    {
      char *p;

      curr = next;
      next = grub_strchr (curr, '\n');
      if (next)
	{

	  p = next - 1;
	  while (p > curr)
	    {
	      if ((*p != '\r') && (*p != ' ') && (*p != '\t'))
		break;
	      p--;
	    }

	  if ((p > curr) && (*p == '"'))
	    p--;

	  *(p + 1) = 0;
	  next++;
	}

      if (*curr == '#')
	continue;

      p = grub_strchr (curr, '=');
      if (!p)
	continue;

      *(p++) = 0;

      if (*curr)
	{
	  char name[grub_strlen (curr) + sizeof("kFreeBSD.")];

	  if (*p == '"')
	    p++;

	  grub_sprintf (name, "kFreeBSD.%s", curr);
	  if (grub_env_set (name, p))
	    goto fail;
	}
    }

fail:
  grub_free (buf);

  if (file)
    grub_file_close (file);

  return grub_errno;
}

static grub_err_t
grub_cmd_freebsd_module (grub_command_t cmd __attribute__ ((unused)),
			 int argc, char *argv[])
{
  grub_file_t file = 0;
  int modargc;
  char **modargv;
  char *type;
  grub_err_t err;
  void *src;

  if (kernel_type == KERNEL_TYPE_NONE)
    return grub_error (GRUB_ERR_BAD_ARGUMENT,
		       "you need to load the kernel first");

  if (kernel_type != KERNEL_TYPE_FREEBSD)
    return grub_error (GRUB_ERR_BAD_ARGUMENT,
		       "only FreeBSD supports module");

  if (!is_elf_kernel)
    return grub_error (GRUB_ERR_BAD_ARGUMENT,
		       "only ELF kernel supports module");

  /* List the current modules if no parameter.  */
  if (!argc)
    {
      grub_freebsd_list_modules ();
      return 0;
    }

  file = grub_gzfile_open (argv[0], 1);
  if ((!file) || (!file->size))
    goto fail;

  err = grub_relocator_alloc_chunk_addr (relocator, &src, kern_end, 
					 file->size);
  if (err)
    goto fail;

  grub_file_read (file, src, file->size);
  if (grub_errno)
    goto fail;

  modargc = argc - 1;
  modargv = argv + 1;

  if (modargc && (! grub_memcmp (modargv[0], "type=", 5)))
    {
      type = &modargv[0][5];
      modargc--;
      modargv++;
    }
  else
    type = FREEBSD_MODTYPE_RAW;

  err = grub_freebsd_add_meta_module (argv[0], type, modargc, modargv,
				      kern_end, file->size);
  if (err)
    goto fail;

  kern_end = ALIGN_PAGE (kern_end + file->size);

fail:
  if (file)
    grub_file_close (file);

  return grub_errno;
}

static grub_err_t
grub_cmd_freebsd_module_elf (grub_command_t cmd __attribute__ ((unused)),
			     int argc, char *argv[])
{
  grub_file_t file = 0;
  grub_err_t err;

  if (kernel_type == KERNEL_TYPE_NONE)
    return grub_error (GRUB_ERR_BAD_ARGUMENT,
		       "you need to load the kernel first");

  if (kernel_type != KERNEL_TYPE_FREEBSD)
    return grub_error (GRUB_ERR_BAD_ARGUMENT,
		       "only FreeBSD supports module");

  if (! is_elf_kernel)
    return grub_error (GRUB_ERR_BAD_ARGUMENT,
		       "only ELF kernel supports module");

  /* List the current modules if no parameter.  */
  if (! argc)
    {
      grub_freebsd_list_modules ();
      return 0;
    }

  file = grub_gzfile_open (argv[0], 1);
  if (!file)
    return grub_errno;
  if (!file->size)
    {
      grub_file_close (file);
      return grub_errno;
    }

  if (is_64bit)
    err = grub_freebsd_load_elfmodule_obj64 (relocator, file,
					     argc, argv, &kern_end);
  else
    err = grub_freebsd_load_elfmodule32 (relocator, file,
					 argc, argv, &kern_end);
  grub_file_close (file);

  return err;
}


static grub_extcmd_t cmd_freebsd, cmd_openbsd, cmd_netbsd;
static grub_command_t cmd_freebsd_loadenv, cmd_freebsd_module;
static grub_command_t cmd_freebsd_module_elf;

GRUB_MOD_INIT (bsd)
{
  cmd_freebsd = grub_register_extcmd ("kfreebsd", grub_cmd_freebsd,
				      GRUB_COMMAND_FLAG_BOTH,
				      N_("FILE"), N_("Load kernel of FreeBSD."),
				      freebsd_opts);
  cmd_openbsd = grub_register_extcmd ("kopenbsd", grub_cmd_openbsd,
				      GRUB_COMMAND_FLAG_BOTH,
				      N_("FILE"), N_("Load kernel of OpenBSD."),
				      openbsd_opts);
  cmd_netbsd = grub_register_extcmd ("knetbsd", grub_cmd_netbsd,
				     GRUB_COMMAND_FLAG_BOTH,
				     N_("FILE"), N_("Load kernel of NetBSD."),
				     netbsd_opts);
  cmd_freebsd_loadenv =
    grub_register_command ("kfreebsd_loadenv", grub_cmd_freebsd_loadenv,
			   0, N_("Load FreeBSD env."));
  cmd_freebsd_module =
    grub_register_command ("kfreebsd_module", grub_cmd_freebsd_module,
			   0, N_("Load FreeBSD kernel module."));
  cmd_freebsd_module_elf =
    grub_register_command ("kfreebsd_module_elf", grub_cmd_freebsd_module_elf,
			   0, N_("Load FreeBSD kernel module (ELF)."));

  my_mod = mod;
}

GRUB_MOD_FINI (bsd)
{
  grub_unregister_extcmd (cmd_freebsd);
  grub_unregister_extcmd (cmd_openbsd);
  grub_unregister_extcmd (cmd_netbsd);

  grub_unregister_command (cmd_freebsd_loadenv);
  grub_unregister_command (cmd_freebsd_module);
  grub_unregister_command (cmd_freebsd_module_elf);

  grub_bsd_unload ();
}<|MERGE_RESOLUTION|>--- conflicted
+++ resolved
@@ -33,12 +33,9 @@
 #include <grub/command.h>
 #include <grub/extcmd.h>
 #include <grub/i18n.h>
-<<<<<<< HEAD
 #include <grub/i386/pc/serial.h>
 
-=======
 #include <grub/video.h>
->>>>>>> a0b766fc
 #ifdef GRUB_MACHINE_PCBIOS
 #include <grub/machine/biosnum.h>
 #endif
@@ -603,7 +600,7 @@
 
   bi.bi_kernend = kern_end;
 
-  grub_video_set_mode ("text", NULL);
+  grub_video_set_mode ("text", 0, 0);
 
   if (is_64bit)
     {
@@ -762,19 +759,10 @@
   buf = (grub_uint8_t *) pa;
   argbuf_target_end = buf - buf0 + buf_target;
 
-<<<<<<< HEAD
 #ifdef GRUB_MACHINE_EFI
   if (! grub_efi_finish_boot_services ())
     grub_fatal ("cannot exit boot services");
 #endif
-=======
-  grub_video_set_mode ("text", NULL);
-
-  grub_unix_real_boot (entry, bootflags, openbsd_root, OPENBSD_BOOTARG_APIVER,
-		       0, (grub_uint32_t) (grub_mmap_get_upper () >> 10),
-		       (grub_uint32_t) (grub_mmap_get_lower () >> 10),
-		       (char *) pa - buf, buf);
->>>>>>> a0b766fc
 
   state.eip = entry;
   state.esp = ((grub_uint8_t *) stack - buf0) + buf_target;
@@ -788,6 +776,8 @@
   stack[7] = argbuf_target_end - argbuf_target_start;
   stack[8] = argbuf_target_start;
 
+  grub_video_set_mode ("text", 0, 0);
+
   return grub_relocator32_boot (relocator, state);
 }
 
@@ -894,7 +884,6 @@
       grub_errno = GRUB_ERR_NONE;
     }
 
-<<<<<<< HEAD
   {
     struct bsd_tag *tag;
     tag_buf_len = 0;
@@ -905,13 +894,6 @@
 	tag_count++;
       }
   }
-=======
-  grub_video_set_mode ("text", NULL);
-
-  grub_unix_real_boot (entry, bootflags, 0, bootinfo,
-		       0, (grub_uint32_t) (grub_mmap_get_upper () >> 10),
-		       (grub_uint32_t) (grub_mmap_get_lower () >> 10));
->>>>>>> a0b766fc
 
   arg_target = kern_end;
   err = grub_relocator_alloc_chunk_addr (relocator, &curarg,
