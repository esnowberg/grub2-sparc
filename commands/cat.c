/* cat.c - command to show the contents of a file  */
/*
 *  GRUB  --  GRand Unified Bootloader
 *  Copyright (C) 2003,2005,2007,2008  Free Software Foundation, Inc.
 *
 *  GRUB is free software: you can redistribute it and/or modify
 *  it under the terms of the GNU General Public License as published by
 *  the Free Software Foundation, either version 3 of the License, or
 *  (at your option) any later version.
 *
 *  GRUB is distributed in the hope that it will be useful,
 *  but WITHOUT ANY WARRANTY; without even the implied warranty of
 *  MERCHANTABILITY or FITNESS FOR A PARTICULAR PURPOSE.  See the
 *  GNU General Public License for more details.
 *
 *  You should have received a copy of the GNU General Public License
 *  along with GRUB.  If not, see <http://www.gnu.org/licenses/>.
 */

#include <grub/dl.h>
#include <grub/file.h>
#include <grub/disk.h>
#include <grub/term.h>
#include <grub/misc.h>
#include <grub/gzio.h>
#include <grub/extcmd.h>
#include <grub/i18n.h>

static const struct grub_arg_option options[] =
  {
    {"dos", -1, 0, N_("Accept DOS-style CR/NL line endings."), 0, 0},
    {0, 0, 0, 0, 0, 0}
  };

static grub_err_t
grub_cmd_cat (grub_extcmd_t cmd, int argc, char **args)
{
  struct grub_arg_list *state = cmd->state;
  int dos = 0;
  grub_file_t file;
  char buf[GRUB_DISK_SECTOR_SIZE];
  grub_ssize_t size;
  int key = 0;

  if (state[0].set)
    dos = 1;

  if (argc != 1)
    return grub_error (GRUB_ERR_BAD_ARGUMENT, "file name required");

  file = grub_gzfile_open (args[0], 1);
  if (! file)
    return grub_errno;

  while ((size = grub_file_read (file, buf, sizeof (buf))) > 0
	 && key != GRUB_TERM_ESC)
    {
      int i;

      for (i = 0; i < size; i++)
	{
	  unsigned char c = buf[i];

	  if ((grub_isprint (c) || grub_isspace (c)) && c != '\r')
<<<<<<< HEAD
	    grub_printf ("%c", c);
=======
	    grub_putchar (c);
	  else if (dos && c == '\r' && i + 1 < size && buf[i + 1] == '\n')
	    {
	      grub_putchar ('\n');
	      i++;
	    }
>>>>>>> 40372103
	  else
	    {
	      grub_setcolorstate (GRUB_TERM_COLOR_HIGHLIGHT);
	      grub_printf ("<%x>", (int) c);
	      grub_setcolorstate (GRUB_TERM_COLOR_STANDARD);
	    }
	}

      while (grub_checkkey () >= 0 &&
	     (key = GRUB_TERM_ASCII_CHAR (grub_getkey ())) != GRUB_TERM_ESC)
	;
    }

  grub_xputs ("\n");
  grub_refresh ();
  grub_file_close (file);

  return 0;
}

static grub_extcmd_t cmd;

GRUB_MOD_INIT(cat)
{
  cmd = grub_register_extcmd ("cat", grub_cmd_cat, GRUB_COMMAND_FLAG_BOTH,
			      N_("FILE"), N_("Show the contents of a file."),
			      options);
}

GRUB_MOD_FINI(cat)
{
  grub_unregister_extcmd (cmd);
}<|MERGE_RESOLUTION|>--- conflicted
+++ resolved
@@ -62,16 +62,12 @@
 	  unsigned char c = buf[i];
 
 	  if ((grub_isprint (c) || grub_isspace (c)) && c != '\r')
-<<<<<<< HEAD
 	    grub_printf ("%c", c);
-=======
-	    grub_putchar (c);
 	  else if (dos && c == '\r' && i + 1 < size && buf[i + 1] == '\n')
 	    {
-	      grub_putchar ('\n');
+	      grub_printf ("\n");
 	      i++;
 	    }
->>>>>>> 40372103
 	  else
 	    {
 	      grub_setcolorstate (GRUB_TERM_COLOR_HIGHLIGHT);
