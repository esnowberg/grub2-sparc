AutoGen definitions Makefile.tpl;

script = {
  installdir = noinst;
  name = gensyminfo.sh;
  common = gensyminfo.sh.in;
};

script = {
  installdir = noinst;
  name = genmod.sh;
  common = genmod.sh.in;
};

script = {
  installdir = noinst;
  name = modinfo.sh;
  common = modinfo.sh.in;
};

kernel = {
  name = kernel;

  nostrip = emu;

  emu_ldflags              = '-Wl,-r,-d';
  i386_efi_ldflags         = '-Wl,-r,-d';
  i386_efi_stripflags      = '--strip-unneeded -K start -R .note -R .comment';
  x86_64_efi_ldflags       = '-Wl,-r,-d';
  x86_64_efi_stripflags    = '--strip-unneeded -K start -R .note -R .comment';

  ia64_efi_cflags = '-fno-builtin -fpic -minline-int-divide-max-throughput';
  ia64_efi_ldflags = '-Wl,-r,-d';
  ia64_efi_stripflags = '--strip-unneeded -K start -R .note -R .comment';

  i386_pc_ldflags          = '$(TARGET_IMG_LDFLAGS)';
  i386_pc_ldflags          = '$(TARGET_IMG_BASE_LDOPT),0x9000';

  i386_qemu_ldflags        = '$(TARGET_IMG_LDFLAGS)';
  i386_qemu_ldflags        = '$(TARGET_IMG_BASE_LDOPT),0x8200';

  ldadd = '$(LDADD_KERNEL)';

  i386_coreboot_ldflags    = '-Wl,-Ttext=0x8200';
  i386_multiboot_ldflags   = '-Wl,-Ttext=0x8200';
  i386_ieee1275_ldflags    = '-Wl,-Ttext=0x10000';
  mips_loongson_ldflags    = '-Wl,-Ttext,0x80200000';
  powerpc_ieee1275_ldflags = '-Wl,-Ttext,0x200000';
  sparc64_ieee1275_ldflags = '-Wl,-Ttext,0x4400';
  mips_arc_ldflags    = '-Wl,-Ttext,0x8bd00000';
  mips_qemu_mips_ldflags    = '-Wl,-Ttext,0x80200000';

  mips_loongson_cppflags = '-DUSE_ASCII_FAILBACK';
  i386_qemu_cppflags     = '-DGRUB_BOOT_MACHINE_LINK_ADDR=$(GRUB_BOOT_MACHINE_LINK_ADDR)';
  emu_cflags = '$(CFLAGS_GNULIB)';
  emu_cppflags = '$(CPPFLAGS_GNULIB)';

  i386_pc_startup = kern/i386/pc/startup.S;
  i386_efi_startup = kern/i386/efi/startup.S;
  x86_64_efi_startup = kern/x86_64/efi/startup.S;
  i386_qemu_startup = kern/i386/qemu/startup.S;
  i386_ieee1275_startup = kern/i386/ieee1275/startup.S;
  i386_coreboot_startup = kern/i386/coreboot/startup.S;
  i386_multiboot_startup = kern/i386/coreboot/startup.S;
  mips_startup = kern/mips/startup.S;
  sparc64_ieee1275_startup = kern/sparc64/ieee1275/crt0.S;
  powerpc_ieee1275_startup = kern/powerpc/ieee1275/startup.S;

  common = kern/command.c;
  common = kern/corecmd.c;
  common = kern/device.c;
  common = kern/disk.c;
  common = kern/dl.c;
  common = kern/env.c;
  common = kern/err.c;
  common = kern/file.c;
  common = kern/fs.c;
  common = kern/list.c;
  common = kern/main.c;
  common = kern/misc.c;
  common = kern/parser.c;
  common = kern/partition.c;
  common = kern/rescue_parser.c;
  common = kern/rescue_reader.c;
  common = kern/term.c;

  noemu = kern/mm.c;
  noemu = kern/time.c;
  noemu = kern/generic/millisleep.c;

  noemu_nodist = symlist.c;

  i386_pc = kern/generic/rtc_get_time_ms.c;
  i386_qemu = kern/generic/rtc_get_time_ms.c;
  i386_coreboot = kern/generic/rtc_get_time_ms.c;
  i386_multiboot = kern/generic/rtc_get_time_ms.c;
  mips = kern/generic/rtc_get_time_ms.c;

  ieee1275 = disk/ieee1275/ofdisk.c;
  ieee1275 = kern/ieee1275/cmain.c;
  ieee1275 = kern/ieee1275/ieee1275.c;
  ieee1275 = kern/ieee1275/mmap.c;
  ieee1275 = kern/ieee1275/openfw.c;
  ieee1275 = term/ieee1275/ofconsole.c;
  ieee1275 = kern/ieee1275/init.c;

  terminfoinkernel = term/terminfo.c;
  terminfoinkernel = term/tparm.c;
  terminfoinkernel = commands/extcmd.c;
  terminfoinkernel = lib/arg.c;

  i386 = kern/i386/dl.c;

  i386_coreboot_multiboot_qemu = kern/i386/coreboot/init.c;
  i386_coreboot_multiboot_qemu = term/i386/pc/vga_text.c;

  i386_coreboot_multiboot_qemu = term/i386/vga_common.c;
  i386_pc = term/i386/vga_common.c;

  x86 = kern/i386/pit.c;

  efi = disk/efi/efidisk.c;
  efi = kern/efi/efi.c;
  efi = kern/efi/init.c;
  efi = kern/efi/mm.c;
  efi = term/efi/console.c;

  i386_efi = kern/i386/tsc.c;
  i386_efi = kern/i386/efi/init.c;

  x86_64_efi = kern/i386/tsc.c;
  x86_64_efi = kern/x86_64/dl.c;
  x86_64_efi = kern/x86_64/efi/callwrap.S;
  x86_64_efi = kern/i386/efi/init.c;

  ia64_efi = kern/ia64/efi/startup.S;
  ia64_efi = kern/ia64/efi/init.c;
  ia64_efi = kern/ia64/dl.c;
  ia64_efi = kern/ia64/dl_helper.c;

  i386_pc = kern/i386/pc/init.c;
  i386_pc = kern/i386/pc/mmap.c;
  i386_pc = kern/i386/tsc.c;
  i386_pc = term/i386/pc/console.c;

  i386_qemu = bus/pci.c;
  i386_qemu = kern/vga_init.c;
  i386_qemu = kern/i386/qemu/mmap.c;
  i386_qemu = kern/i386/tsc.c;

  i386_coreboot = kern/i386/coreboot/mmap.c;
  i386_coreboot = kern/i386/tsc.c;

  i386_multiboot = kern/i386/multiboot_mmap.c;
  i386_multiboot = kern/i386/tsc.c;

  mips = kern/mips/cache.S;
  mips = kern/mips/dl.c;
  mips = kern/mips/init.c;

  mips_qemu_mips = kern/mips/qemu_mips/init.c;
  mips_qemu_mips = term/ns8250.c;
  mips_qemu_mips = term/serial.c;
  mips_qemu_mips = term/at_keyboard.c;
  mips_qemu_mips = commands/keylayouts.c;
  mips_qemu_mips = term/i386/pc/vga_text.c;
  mips_qemu_mips = term/i386/vga_common.c;
  mips_qemu_mips = kern/vga_init.c;

  mips_arc = kern/mips/arc/init.c;
  mips_arc = term/arc/console.c;
  mips_arc = disk/arc/arcdisk.c;

  mips_loongson = term/ns8250.c;
  mips_loongson = bus/bonito.c;
  mips_loongson = bus/cs5536.c;
  mips_loongson = bus/pci.c;
  mips_loongson = kern/mips/loongson/init.c;
  mips_loongson = term/at_keyboard.c;
  mips_loongson = term/serial.c;
  mips_loongson = video/sm712.c;
  mips_loongson = video/sis315pro.c;
  mips_loongson = video/radeon_fuloong2e.c;
  extra_dist = video/sm712_init.c;
  mips_loongson = commands/keylayouts.c;

  powerpc_ieee1275 = kern/powerpc/cache.S;
  powerpc_ieee1275 = kern/powerpc/dl.c;

  sparc64_ieee1275 = kern/sparc64/cache.S;
  sparc64_ieee1275 = kern/sparc64/dl.c;
  sparc64_ieee1275 = kern/sparc64/ieee1275/ieee1275.c;

  emu = disk/host.c;
  emu = gnulib/progname.c;
  emu = gnulib/error.c;
  emu = kern/emu/cache_s.S;
  emu = kern/emu/console.c;
  emu = kern/emu/hostdisk.c;
  emu = kern/emu/hostfs.c;
  emu = kern/emu/main.c;
  emu = kern/emu/misc.c;
  emu = kern/emu/mm.c;
  emu = kern/emu/time.c;
  emu = kern/emu/cache.c;

  videoinkernel = term/gfxterm.c;
  videoinkernel = font/font.c;
  videoinkernel = font/font_cmd.c;
  videoinkernel = io/bufio.c;
  videoinkernel = video/bitmap.c;
  videoinkernel = video/bitmap_scale.c;
  videoinkernel = video/colors.c;
  videoinkernel = video/fb/fbblit.c;
  videoinkernel = video/fb/fbfill.c;
  videoinkernel = video/fb/fbutil.c;
  videoinkernel = video/fb/video_fb.c;
  videoinkernel = video/video.c;

  videoinkernel = commands/boot.c;

  extra_dist = kern/i386/int.S;
  extra_dist = kern/i386/realmode.S;
  extra_dist = kern/i386/pc/lzma_decode.S;
  extra_dist = kern/mips/cache_flush.S;
};

program = {
  name = grub-emu;
  mansection = 1;

  emu = kern/emu/full.c;
  emu_nodist = grub_emu_init.c;

  ldadd = 'kernel.img$(EXEEXT)';
  ldadd = '$(MODULE_FILES)';
  ldadd = '$(LIBUTIL) $(LIBCURSES) $(LIBSDL) $(LIBUSB) $(LIBPCIACCESS) $(LIBDEVMAPPER) $(LIBZFS) $(LIBNVPAIR) $(LIBGEOM)';

  enable = emu;
};

program = {
  name = grub-emu-lite;

  emu = kern/emu/lite.c;
  emu_nodist = symlist.c;

  ldadd = 'kernel.img$(EXEEXT)';
  ldadd = '$(LIBUTIL) $(LIBCURSES) $(LIBSDL) $(LIBUSB) $(LIBPCIACCESS) $(LIBDEVMAPPER) $(LIBZFS) $(LIBNVPAIR) $(LIBGEOM)';

  enable = emu;
};

image = {
  name = boot;
  i386_pc = boot/i386/pc/boot.S;
  i386_qemu = boot/i386/qemu/boot.S;
  sparc64_ieee1275 = boot/sparc64/ieee1275/boot.S;

  i386_pc_ldflags = '$(TARGET_IMG_LDFLAGS)';
  i386_pc_ldflags = '$(TARGET_IMG_BASE_LDOPT),0x7C00';

  i386_qemu_ldflags = '$(TARGET_IMG_LDFLAGS)';
  i386_qemu_ldflags = '$(TARGET_IMG_BASE_LDOPT),$(GRUB_BOOT_MACHINE_LINK_ADDR)';
  i386_qemu_ccasflags = '-DGRUB_BOOT_MACHINE_LINK_ADDR=$(GRUB_BOOT_MACHINE_LINK_ADDR)';

  sparc64_ieee1275_objcopyflags = '-O a.out-sunos-big';
  sparc64_ieee1275_ldflags = ' -Wl,-Ttext=0x4000';

  objcopyflags = '-O binary';
  enable = i386_pc;
  enable = i386_qemu;
  enable = sparc64_ieee1275;
};

image = {
  name = cdboot;
  i386_pc = boot/i386/pc/cdboot.S;
  i386_pc_ldflags = '$(TARGET_IMG_LDFLAGS)';
  i386_pc_ldflags = '$(TARGET_IMG_BASE_LDOPT),0x7C00';
  objcopyflags = '-O binary';
  enable = i386_pc;
};

image = {
  name = pxeboot;
  i386_pc = boot/i386/pc/pxeboot.S;

  i386_pc_ldflags = '$(TARGET_IMG_LDFLAGS)';
  i386_pc_ldflags = '$(TARGET_IMG_BASE_LDOPT),0x7C00';

  objcopyflags = '-O binary';
  enable = i386_pc;
};

image = {
  name = diskboot;
  i386_pc = boot/i386/pc/diskboot.S;

  i386_pc_ldflags = '$(TARGET_IMG_LDFLAGS)';
  i386_pc_ldflags = '$(TARGET_IMG_BASE_LDOPT),0x8000';

  sparc64_ieee1275 = boot/sparc64/ieee1275/diskboot.S;
  sparc64_ieee1275_ldflags = '-Wl,-Ttext=0x4200';

  objcopyflags = '-O binary';

  enable = i386_pc;
  enable = sparc64_ieee1275;
};

image = {
  name = lnxboot;
  i386_pc = boot/i386/pc/lnxboot.S;

  i386_pc_ldflags = '$(TARGET_IMG_LDFLAGS)';
  i386_pc_ldflags = '$(TARGET_IMG_BASE_LDOPT),0x6000';

  objcopyflags = '-O binary';
  enable = i386_pc;
};

image = {
  name = xz_decompress;
  mips = boot/mips/startup_raw.S;
  common = boot/decompressor/minilib.c;
  common = boot/decompressor/xz.c;
  common = lib/xzembed/xz_dec_bcj.c;
  common = lib/xzembed/xz_dec_lzma2.c;
  common = lib/xzembed/xz_dec_stream.c;

  cppflags = '-I$(srcdir)/lib/posix_wrap -I$(srcdir)/lib/xzembed -DGRUB_EMBED_DECOMPRESSOR=1';

  objcopyflags = '-O binary';
  mips_loongson_ldflags = '-static-libgcc -Wl,-Ttext,0x80100000';
  mips_qemu_mips_ldflags = '-static-libgcc -Wl,-Ttext,0x80100000';
  mips_arc_ldflags = '-static-libgcc -Wl,-Ttext,0x8bc00000';
  ldadd = '-lgcc';
  cflags = '-static-libgcc';
  enable = mips;
};

image = {
  name = none_decompress;
  mips = boot/mips/startup_raw.S;
  common = boot/decompressor/none.c;

  cppflags = '-DGRUB_EMBED_DECOMPRESSOR=1';

  objcopyflags = '-O binary';
  mips_loongson_ldflags = '-static-libgcc -Wl,-Ttext,0x80100000';
  mips_qemu_mips_ldflags = '-static-libgcc -Wl,-Ttext,0x80100000';
  mips_arc_ldflags = '-static-libgcc -Wl,-Ttext,0x8bc00000';
  ldadd = '-lgcc';
  cflags = '-static-libgcc';
  enable = mips;
};

image = {
  name = lzma_decompress;
  i386_pc = boot/i386/pc/startup_raw.S;

  objcopyflags = '-O binary';
  ldflags = '-Wl,-Ttext,0x8200';
  enable = i386_pc;
};

image = {
  name = fwstart;
  mips_loongson = boot/mips/loongson/fwstart.S;
  objcopyflags = '-O binary';
  ldflags = '-static-libgcc -lgcc -Wl,-N,-S,-Ttext,0xbfc00000,-Bstatic';
  enable = mips_loongson;
};

image = {
  name = fwstart_fuloong2f;
  mips_loongson = boot/mips/loongson/fuloong2f.S;
  objcopyflags = '-O binary';
  ldflags = '-static-libgcc -lgcc -Wl,-N,-S,-Ttext,0xbfc00000,-Bstatic';
  enable = mips_loongson;
};

module = {
  name = trig;
  common_nodist = trigtables.c;
  extra_dist = gentrigtables.c;
};

module = {
  name = cs5536;
  x86 = bus/cs5536.c;
  enable = x86;
};

module = {
  name = libusb;
  emu = bus/usb/emu/usb.c;
  enable = emu;
  condition = COND_GRUB_EMU_USB;
};

module = {
  name = lsspd;
  mips_loongson = commands/mips/loongson/lsspd.c;
  enable = mips_loongson;
};

module = {
  name = usb;
  common = bus/usb/usb.c;
  common = bus/usb/usbtrans.c;
  common = bus/usb/usbhub.c;
  enable = usb;
};

module = {
  name = emuusb;
  common = bus/usb/usb.c;
  condition = COND_GRUB_EMU_USB;
};

module = {
  name = usbserial_common;
  common = bus/usb/serial/common.c;
  enable = usb;
};

module = {
  name = usbserial_pl2303;
  common = bus/usb/serial/pl2303.c;
  enable = usb;
};

module = {
  name = usbserial_ftdi;
  common = bus/usb/serial/ftdi.c;
  enable = usb;
};

module = {
  name = uhci;
  common = bus/usb/uhci.c;
  enable = x86;
};

module = {
  name = ohci;
  common = bus/usb/ohci.c;
  enable = pci;
};

module = {
  name = pci;
  common = bus/pci.c;

  enable = i386_pc;
  enable = i386_efi;
  enable = x86_64_efi;
  enable = i386_ieee1275;
  enable = i386_coreboot;
  enable = i386_multiboot;
};

module = {
  name = emupci;
  common = bus/emu/pci.c;
  common = commands/lspci.c;

  condition = COND_GRUB_EMU_PCI;
};

module = {
  name = lsdev;
  common = commands/arc/lsdev.c;

  enable = mips_arc;
};

library = {
  name = libgnulib.a;
  common = gnulib/regex.c;
  cflags = '$(CFLAGS_POSIX) $(CFLAGS_GNULIB)';
  cppflags = '$(CPPFLAGS_POSIX) $(CPPFLAGS_GNULIB)';
};

module = {
  name = cmostest;
  common = commands/i386/cmostest.c;
  enable = cmos;
};

module = {
  name = iorw;
  common = commands/iorw.c;
  enable = x86;
};

module = {
  name = regexp;
  common = commands/regexp.c;
  common = commands/wildcard.c;
  ldadd = libgnulib.a;
  cflags = '$(CFLAGS_POSIX) $(CFLAGS_GNULIB)';
  cppflags = '$(CPPFLAGS_POSIX) $(CPPFLAGS_GNULIB)';
};

module = {
  name = acpi;

  common = commands/acpi.c;
  efi = commands/efi/acpi.c;
  i386_pc = commands/i386/pc/acpi.c;
  i386_coreboot = commands/i386/pc/acpi.c;
  i386_multiboot = commands/i386/pc/acpi.c;

  enable = efi;
  enable = i386_pc;
  enable = i386_coreboot;
  enable = i386_multiboot;
};

module = {
  name = lsacpi;

  common = commands/lsacpi.c;

  enable = efi;
  enable = i386_pc;
  enable = i386_coreboot;
  enable = i386_multiboot;
};

module = {
  name = lsefisystab;

  common = commands/efi/lsefisystab.c;

  enable = efi;
};

module = {
  name = lssal;

  common = commands/efi/lssal.c;

  enable = efi;
};

module = {
  name = lsefimmap;

  common = commands/efi/lsefimmap.c;

  enable = efi;
};

module = {
  name = blocklist;
  common = commands/blocklist.c;
};

module = {
  name = boot;
  common = commands/boot.c;
  i386_pc = lib/i386/pc/biosnum.c;
  enable = videomodules;
};

module = {
  name = cat;
  common = commands/cat.c;
};

module = {
  name = cmp;
  common = commands/cmp.c;
};

module = {
  name = configfile;
  common = commands/configfile.c;
};

module = {
  name = cpuid;
  x86 = commands/i386/cpuid.c;
  enable = x86;
};

module = {
  name = date;
  common = commands/date.c;
};

module = {
  name = drivemap;

  i386_pc = commands/i386/pc/drivemap.c;
  i386_pc = commands/i386/pc/drivemap_int13h.S;
  enable = i386_pc;
};

module = {
  name = echo;
  common = commands/echo.c;
};

module = {
  name = extcmd;
  common = commands/extcmd.c;
  common = lib/arg.c;
  enable = terminfomodule;
};

module = {
  name = fixvideo;
  common = commands/efi/fixvideo.c;
  enable = i386_efi;
  enable = x86_64_efi;
};

module = {
  name = gptsync;
  common = commands/gptsync.c;
};

module = {
  name = halt;
  nopc = commands/halt.c;
  i386_pc = commands/i386/pc/halt.c;
  i386_pc = commands/acpihalt.c;
  i386_coreboot = commands/acpihalt.c;
  i386_multiboot = commands/acpihalt.c;
  i386_efi = commands/acpihalt.c;
  x86_64_efi = commands/acpihalt.c;
  i386_multiboot = lib/i386/halt.c;
  i386_coreboot = lib/i386/halt.c;
  i386_qemu = lib/i386/halt.c;
  efi = lib/efi/halt.c;
  ieee1275 = lib/ieee1275/halt.c;
  emu = lib/emu/halt.c;
};

module = {
  name = reboot;
  i386 = lib/i386/reboot.c;
  i386 = lib/i386/reboot_trampoline.S;
  ia64_efi = lib/efi/reboot.c;
  x86_64_efi = lib/efi/reboot.c;
  powerpc_ieee1275 = lib/ieee1275/reboot.c;
  sparc64_ieee1275 = lib/ieee1275/reboot.c;
  mips_arc = lib/mips/arc/reboot.c;
  mips_loongson = lib/mips/loongson/reboot.c;
  mips_qemu_mips = lib/mips/qemu_mips/reboot.c;
  common = commands/reboot.c;
};

module = {
  name = hashsum;
  common = commands/hashsum.c;
};

module = {
  name = hdparm;
  common = commands/hdparm.c;
  common = lib/hexdump.c;
  enable = pci;
  enable = mips_qemu_mips;
};

module = {
  name = help;
  common = commands/help.c;
};

module = {
  name = hexdump;
  common = commands/hexdump.c;
  common = lib/hexdump.c;
};

module = {
  name = keystatus;
  common = commands/keystatus.c;
};

module = {
  name = loadbios;
  common = commands/efi/loadbios.c;
  enable = i386_efi;
  enable = x86_64_efi;
};

module = {
  name = loadenv;
  common = commands/loadenv.c;
  common = lib/envblk.c;
};

module = {
  name = ls;
  common = commands/ls.c;
};

module = {
  name = lsmmap;
  common = commands/lsmmap.c;
};

module = {
  name = lspci;
  common = commands/lspci.c;

  enable = pci;
};

module = {
  name = memrw;
  common = commands/memrw.c;
};

module = {
  name = minicmd;
  common = commands/minicmd.c;
};

module = {
  name = parttool;
  common = commands/parttool.c;
};

module = {
  name = password;
  common = commands/password.c;
};

module = {
  name = password_pbkdf2;
  common = commands/password_pbkdf2.c;
};

module = {
  name = play;
  x86 = commands/i386/pc/play.c;
  enable = x86;
};

module = {
  name = probe;
  common = commands/probe.c;
};

module = {
  name = read;
  common = commands/read.c;
};

module = {
  name = search;
  common = commands/search_wrap.c;
  extra_dist = commands/search.c;
};

module = {
  name = search_fs_file;
  common = commands/search_file.c;
};

module = {
  name = search_fs_uuid;
  common = commands/search_uuid.c;
};

module = {
  name = search_label;
  common = commands/search_label.c;
};

module = {
  name = setpci;
  common = commands/setpci.c;
  enable = x86;
};

module = {
  name = sleep;
  common = commands/sleep.c;
};

module = {
  name = suspend;
  ieee1275 = commands/ieee1275/suspend.c;
  enable = i386_ieee1275;
  enable = powerpc_ieee1275;
};

module = {
  name = terminal;
  common = commands/terminal.c;
};

module = {
  name = test;
  common = commands/test.c;
};

module = {
  name = true;
  common = commands/true.c;
};

module = {
  name = usbtest;
  common = commands/usbtest.c;
  enable = usb;
};

module = {
  name = videoinfo;
  common = commands/videoinfo.c;
};

module = {
  name = videotest;
  common = commands/videotest.c;
};

module = {
  name = xnu_uuid;
  common = commands/xnu_uuid.c;
};

module = {
  name = dm_nv;
  common = disk/dmraid_nvidia.c;
};

module = {
  name = loopback;
  common = disk/loopback.c;
};

module = {
  name = cryptodisk;
  common = disk/cryptodisk.c;
};

module = {
  name = luks;
  common = disk/luks.c;
  common = disk/AFSplitter.c;
};

module = {
  name = geli;
  common = disk/geli.c;
};

module = {
  name = lvm;
  common = disk/lvm.c;
};

module = {
  name = mdraid09;
  common = disk/mdraid_linux.c;
};

module = {
  name = mdraid1x;
  common = disk/mdraid1x_linux.c;
};

module = {
  name = raid;
  common = disk/raid.c;
};

module = {
  name = raid5rec;
  common = disk/raid5_recover.c;
};

module = {
  name = raid6rec;
  common = disk/raid6_recover.c;
};

module = {
  name = scsi;
  common = disk/scsi.c;
};

module = {
  name = memdisk;
  common = disk/memdisk.c;
};

module = {
  name = ata;
  common = disk/ata.c;
  enable = pci;
  enable = mips_qemu_mips;
};

module = {
  name = ahci;
  common = disk/ahci.c;
  enable = pci;
};

module = {
  name = pata;
  common = disk/pata.c;
  enable = pci;
  enable = mips_qemu_mips;
};

module = {
  name = biosdisk;
  i386_pc = disk/i386/pc/biosdisk.c;
  enable = i386_pc;
};

module = {
  name = usbms;
  common = disk/usbms.c;
  enable = usb;
};

module = {
  name = nand;
  ieee1275 = disk/ieee1275/nand.c;
  enable = i386_ieee1275;
};

module = {
  name = efiemu;
  common = efiemu/main.c;
  common = efiemu/i386/loadcore32.c;
  common = efiemu/i386/loadcore64.c;
  i386_pc = efiemu/i386/pc/cfgtables.c;
  i386_coreboot = efiemu/i386/pc/cfgtables.c;
  i386_multiboot = efiemu/i386/pc/cfgtables.c;
  i386_ieee1275 = efiemu/i386/nocfgtables.c;
  i386_qemu = efiemu/i386/nocfgtables.c;
  common = efiemu/mm.c;
  common = efiemu/loadcore_common.c;
  common = efiemu/symbols.c;
  common = efiemu/loadcore32.c;
  common = efiemu/loadcore64.c;
  common = efiemu/prepare32.c;
  common = efiemu/prepare64.c;
  common = efiemu/pnvram.c;
  common = efiemu/i386/coredetect.c;

  extra_dist = efiemu/prepare.c;
  extra_dist = efiemu/loadcore.c;
  extra_dist = efiemu/runtime/efiemu.S;
  extra_dist = efiemu/runtime/efiemu.c;

  enable = i386_pc;
  enable = i386_coreboot;
  enable = i386_ieee1275;
  enable = i386_multiboot;
  enable = i386_qemu;
};

module = {
  name = font;
  common = font/font.c;
  common = font/font_cmd.c;
  enable = videomodules;
};

module = {
  name = affs;
  common = fs/affs.c;
};

module = {
  name = afs;
  common = fs/afs.c;
};

module = {
  name = bfs;
  common = fs/bfs.c;
};

module = {
  name = btrfs;
  common = fs/btrfs.c;
  common = lib/crc.c;
  cflags = '$(CFLAGS_POSIX) -Wno-undef';
  cppflags = '-I$(srcdir)/lib/posix_wrap -I$(srcdir)/lib/minilzo -DMINILZO_HAVE_CONFIG_H';
};

module = {
  name = cpio;
  common = fs/cpio.c;
};

module = {
  name = ext2;
  common = fs/ext2.c;
};

module = {
  name = fat;
  common = fs/fat.c;
};

module = {
  name = exfat;
  common = fs/exfat.c;
};

module = {
  name = fshelp;
  common = fs/fshelp.c;
};

module = {
  name = hfs;
  common = fs/hfs.c;
};

module = {
  name = hfsplus;
  common = fs/hfsplus.c;
};

module = {
  name = iso9660;
  common = fs/iso9660.c;
};

module = {
  name = jfs;
  common = fs/jfs.c;
};

module = {
  name = minix;
  common = fs/minix.c;
};

module = {
  name = minix2;
  common = fs/minix2.c;
};

module = {
  name = minix3;
  common = fs/minix3.c;
};

module = {
  name = nilfs2;
  common = fs/nilfs2.c;
};

module = {
  name = ntfs;
  common = fs/ntfs.c;
};

module = {
  name = ntfscomp;
  common = fs/ntfscomp.c;
};

module = {
  name = reiserfs;
  common = fs/reiserfs.c;
};

module = {
  name = romfs;
  common = fs/romfs.c;
};

module = {
  name = sfs;
  common = fs/sfs.c;
};

module = {
  name = squash4;
  common = fs/squash4.c;
};

module = {
  name = tar;
  common = fs/tar.c;
};

module = {
  name = udf;
  common = fs/udf.c;
};

module = {
  name = ufs1;
  common = fs/ufs.c;
};

module = {
  name = ufs2;
  common = fs/ufs2.c;
};

module = {
  name = xfs;
  common = fs/xfs.c;
};

module = {
  name = zfs;
  common = fs/zfs/zfs.c;
  common = fs/zfs/zfs_lzjb.c;
  common = fs/zfs/zfs_sha256.c;
  common = fs/zfs/zfs_fletcher.c;
};

module = {
  name = zfscrypt;
  common = fs/zfs/zfscrypt.c;
};

module = {
  name = zfsinfo;
  common = fs/zfs/zfsinfo.c;
};

module = {
  name = pxe;
  i386_pc = net/drivers/i386/pc/pxe.c;
  enable = i386_pc;
};

module = {
  name = gettext;
  common = gettext/gettext.c;
};

module = {
  name = gfxmenu;
  common = gfxmenu/gfxmenu.c;
  common = gfxmenu/model.c;
  common = gfxmenu/view.c;
  common = gfxmenu/font.c;
  common = gfxmenu/icon_manager.c;
  common = gfxmenu/theme_loader.c;
  common = gfxmenu/widget-box.c;
  common = gfxmenu/gui_canvas.c;
  common = gfxmenu/gui_circular_progress.c;
  common = gfxmenu/gui_box.c;
  common = gfxmenu/gui_label.c;
  common = gfxmenu/gui_list.c;
  common = gfxmenu/gui_image.c;
  common = gfxmenu/gui_progress_bar.c;
  common = gfxmenu/gui_util.c;
  common = gfxmenu/gui_string_util.c;
};

module = {
  name = hello;
  common = hello/hello.c;
};

module = {
  name = gzio;
  common = io/gzio.c;
};

module = {
  name = bufio;
  common = io/bufio.c;
  enable = videomodules;
};

module = {
  name = elf;
  common = kern/elf.c;
};

module = {
  name = crypto;
  common = lib/crypto.c;

  extra_dist = lib/libgcrypt-grub/cipher/crypto.lst;
};

module = {
  name = pbkdf2;
  common = lib/pbkdf2.c;
};

module = {
  name = relocator;
  common = lib/relocator.c;
  x86 = lib/i386/relocator16.S;
  x86 = lib/i386/relocator32.S;
  x86 = lib/i386/relocator64.S;
  i386 = lib/i386/relocator_asm.S;
  x86_64 = lib/x86_64/relocator_asm.S;
  x86 = lib/i386/relocator.c;
  ieee1275 = lib/ieee1275/relocator.c;
  efi = lib/efi/relocator.c;
  mips = lib/mips/relocator_asm.S;
  mips = lib/mips/relocator.c;
  powerpc = lib/powerpc/relocator_asm.S;
  powerpc = lib/powerpc/relocator.c;

  extra_dist = lib/i386/relocator_common.S;
  extra_dist = kern/powerpc/cache_flush.S;

  enable = mips;
  enable = powerpc;
  enable = x86;
};

module = {
  name = datetime;
  cmos = lib/cmos_datetime.c;
  efi = lib/efi/datetime.c;
  sparc64_ieee1275 = lib/ieee1275/datetime.c;
  powerpc_ieee1275 = lib/ieee1275/datetime.c;
  sparc64_ieee1275 = lib/ieee1275/cmos.c;
  powerpc_ieee1275 = lib/ieee1275/cmos.c;

  mips_arc = lib/arc/datetime.c;
  enable = noemu;
};

module = {
  name = setjmp;
  common = lib/setjmp.S;
  extra_dist = lib/i386/setjmp.S;
  extra_dist = lib/mips/setjmp.S;
  extra_dist = lib/x86_64/setjmp.S;
  extra_dist = lib/sparc64/setjmp.S;
  extra_dist = lib/powerpc/setjmp.S;
  extra_dist = lib/ia64/setjmp.S;
};

module = {
  name = aout;
  common = loader/aout.c;
  enable = x86;
};

module = {
  name = bsd;
  x86 = loader/i386/bsd.c;
  x86 = loader/i386/bsd32.c;
  x86 = loader/i386/bsd64.c;

  extra_dist = loader/i386/bsdXX.c;
  extra_dist = loader/i386/bsd_pagetable.c;

  enable = x86;
};

module = {
  name = plan9;
  i386_pc = loader/i386/pc/plan9.c;
  enable = i386_pc;
};


module = {
  name = linux16;
  i386_pc = loader/i386/pc/linux.c;
  i386_pc = lib/cmdline.c;
  enable = i386_pc;
};

module = {
  name = ntldr;
  i386_pc = loader/i386/pc/ntldr.c;
  enable = i386_pc;
};

module = {
  name = freedos;
  i386_pc = loader/i386/pc/freedos.c;
  enable = i386_pc;
};

module = {
  name = multiboot2;
  cppflags = "-DGRUB_USE_MULTIBOOT2";

  common = loader/multiboot.c;
  common = loader/multiboot_mbi2.c;
  enable = x86;
  enable = mips;
};

module = {
  name = multiboot;
  common = loader/multiboot.c;
  x86 = loader/i386/multiboot_mbi.c;
  extra_dist = loader/multiboot_elfxx.c;
  enable = x86;
};

module = {
  name = linux;
  x86 = loader/i386/linux.c;
  i386_pc = lib/i386/pc/vesa_modes_table.c;
  mips = loader/mips/linux.c;
  powerpc_ieee1275 = loader/powerpc/ieee1275/linux.c;
  sparc64_ieee1275 = loader/sparc64/ieee1275/linux.c;
  ia64_efi = loader/ia64/efi/linux.c;
  common = lib/cmdline.c;
  enable = noemu;
};

module = {
  name = xnu;
  x86 = loader/xnu_resume.c;
  x86 = loader/i386/xnu.c;
  x86 = loader/macho32.c;
  x86 = loader/macho64.c;
  x86 = loader/macho.c;
  x86 = loader/xnu.c;

  extra_dist = loader/machoXX.c;
  enable = x86;
};

module = {
  name = appleldr;
  common = loader/efi/appleloader.c;
  enable = i386_efi;
  enable = x86_64_efi;
};

module = {
  name = chain;
  efi = loader/efi/chainloader.c;
  i386_pc = loader/i386/pc/chainloader.c;
  i386_coreboot = loader/i386/coreboot/chainloader.c;
  enable = i386_pc;
  enable = i386_coreboot;
  enable = efi;
};

module = {
  name = mmap;
  common = mmap/mmap.c;
  x86 = mmap/i386/uppermem.c;
  x86 = mmap/i386/mmap.c;

  i386_pc = mmap/i386/pc/mmap.c;
  i386_pc = mmap/i386/pc/mmap_helper.S;

  efi = mmap/efi/mmap.c;

  mips = mmap/mips/uppermem.c;

  enable = x86;
  enable = ia64_efi;
  enable = mips;
};

module = {
  name = normal;
  common = normal/main.c;
  common = normal/cmdline.c;
  common = normal/dyncmd.c;
  common = normal/auth.c;
  common = normal/autofs.c;
  common = normal/color.c;
  common = normal/completion.c;
  common = normal/datetime.c;
  common = normal/menu.c;
  common = normal/menu_entry.c;
  common = normal/menu_text.c;
  common = normal/misc.c;
  common = normal/crypto.c;
  common = normal/term.c;
  common = normal/context.c;
  common = normal/charset.c;

  common = script/main.c;
  common = script/script.c;
  common = script/execute.c;
  common = script/function.c;
  common = script/lexer.c;
  common = script/argv.c;

  common = commands/menuentry.c;

  common = unidata.c;
  common_nodist = grub_script.tab.c;
  common_nodist = grub_script.yy.c;
  common_nodist = grub_script.tab.h;
  common_nodist = grub_script.yy.h;

  extra_dist = script/yylex.l;
  extra_dist = script/parser.y;

  cflags = '$(CFLAGS_POSIX)';
  cppflags = '$(CPPFLAGS_POSIX)';
};

module = {
  name = part_acorn;
  common = partmap/acorn.c;
};

module = {
  name = part_amiga;
  common = partmap/amiga.c;
};

module = {
  name = part_apple;
  common = partmap/apple.c;
};

module = {
  name = part_gpt;
  common = partmap/gpt.c;
};

module = {
  name = part_msdos;
  common = partmap/msdos.c;
};

module = {
  name = part_sun;
  common = partmap/sun.c;
};

module = {
<<<<<<< HEAD
  name = part_plan;
  common = partmap/plan.c;
=======
  name = part_dvh;
  common = partmap/dvh.c;
>>>>>>> fa5aeffc
};

module = {
  name = part_bsd;
  common = partmap/bsdlabel.c;
};

module = {
  name = part_sunpc;
  common = partmap/sunpc.c;
};

module = {
  name = msdospart;
  common = parttool/msdospart.c;
};

module = {
  name = at_keyboard;
  common = term/at_keyboard.c;
  enable = x86;
};

module = {
  name = gfxterm;
  common = term/gfxterm.c;
  enable = videomodules;
};

module = {
  name = serial;
  common = term/serial.c;
  x86 = term/ns8250.c;

  enable = x86;
};

module = {
  name = sendkey;
  i386_pc = commands/i386/pc/sendkey.c;
  enable = i386_pc;
};

module = {
  name = terminfo;
  common = term/terminfo.c;
  common = term/tparm.c;
  enable = terminfomodule;
};

module = {
  name = usb_keyboard;
  common = term/usb_keyboard.c;
  enable = usb;
};

module = {
  name = vga;
  common = video/i386/pc/vga.c;
  enable = i386_pc;
  enable = i386_coreboot;
  enable = i386_multiboot;
};

module = {
  name = vga_text;
  common = term/i386/pc/vga_text.c;
  common = term/i386/vga_common.c;
  enable = i386_pc;
  enable = i386_coreboot;
  enable = i386_multiboot;
};

module = {
  name = video_cirrus;
  x86 = video/cirrus.c;
  enable = x86;
};

module = {
  name = video_bochs;
  x86 = video/bochs.c;
  enable = x86;
};

module = {
  name = functional_test;
  common = tests/lib/functional_test.c;
  common = tests/lib/test.c;
};

module = {
  name = example_functional_test;
  common = tests/example_functional_test.c;
  cflags = -Wno-format;
};

module = {
  name = bitmap;
  common = video/bitmap.c;
  enable = videomodules;
};

module = {
  name = bitmap_scale;
  common = video/bitmap_scale.c;
  enable = videomodules;
};

module = {
  name = efi_gop;
  efi = video/efi_gop.c;
  enable = efi;
};

module = {
  name = efi_uga;
  efi = video/efi_uga.c;
  enable = i386_efi;
  enable = x86_64_efi;
};

module = {
  name = jpeg;
  common = video/readers/jpeg.c;
};

module = {
  name = png;
  common = video/readers/png.c;
};

module = {
  name = tga;
  common = video/readers/tga.c;
};

module = {
  name = vbe;
  common = video/i386/pc/vbe.c;
  enable = i386_pc;
  enable = i386_coreboot;
  enable = i386_multiboot;
};

module = {
  name = video_fb;
  common = video/fb/video_fb.c;
  common = video/fb/fbblit.c;
  common = video/fb/fbfill.c;
  common = video/fb/fbutil.c;
  enable = videomodules;
};

module = {
  name = video;
  common = video/video.c;
  common = video/colors.c;
  enable = videomodules;
};

module = {
  name = ieee1275_fb;
  ieee1275 = video/ieee1275.c;
  enable = powerpc_ieee1275;
};

module = {
  name = sdl;
  emu = video/emu/sdl.c;
  enable = emu;
  condition = COND_GRUB_EMU_SDL;
};

module = {
  name = datehook;
  common = hook/datehook.c;
};

module = {
  name = net;
  common = net/net.c;
  common = net/bootp.c;
  common = net/ip.c;
  common = net/udp.c;
  common = net/ethernet.c;
  common = net/arp.c;
  common = net/netbuff.c;
};

module = {
  name = tftp;
  common = net/tftp.c;
};

module = {
  name = ofnet;
  common = net/drivers/ieee1275/ofnet.c;
  enable = ieee1275;
};

module = {
  name = efinet;
  common = net/drivers/efi/efinet.c;
  enable = efi;
};

module = {
  name = emunet;
  emu = net/drivers/emu/emunet.c;
  enable = emu;
};

module = {
  name = legacycfg;
  common = commands/legacycfg.c;
  common = lib/legacy_parse.c;
  emu = lib/i386/pc/vesa_modes_table.c;
  enable = i386_pc;
  enable = emu;
};

module = {
  name = test_blockarg;
  common = tests/test_blockarg.c;
};

module = {
  name = xzio;
  common = io/xzio.c;
  common = lib/xzembed/xz_dec_bcj.c;
  common = lib/xzembed/xz_dec_lzma2.c;
  common = lib/xzembed/xz_dec_stream.c;
  cppflags = '-I$(srcdir)/lib/posix_wrap -I$(srcdir)/lib/xzembed';
};

module = {
  name = lzopio;
  common = io/lzopio.c;
  common = lib/minilzo/minilzo.c;
  cflags = '$(CFLAGS_POSIX) -Wno-undef';
  cppflags = '-I$(srcdir)/lib/posix_wrap -I$(srcdir)/lib/minilzo -DMINILZO_HAVE_CONFIG_H';
};

module = {
  name = testload;
  common = commands/testload.c;
};

module = {
  name = lsapm;
  common = commands/i386/pc/lsapm.c;
  enable = i386_pc;
};

module = {
  name = keylayouts;
  common = commands/keylayouts.c;
  enable = videomodules;
};

module = {
  name = time;
  common = commands/time.c;
};

module = {
  name = cacheinfo;
  common = commands/cacheinfo.c;
  condition = COND_ENABLE_CACHE_STATS;
};

module = {
  name = adler32;
  common = lib/adler32.c;
};

module = {
  name = crc64;
  common = lib/crc64.c;
};<|MERGE_RESOLUTION|>--- conflicted
+++ resolved
@@ -1441,13 +1441,13 @@
 };
 
 module = {
-<<<<<<< HEAD
   name = part_plan;
   common = partmap/plan.c;
-=======
+}
+
+module = {
   name = part_dvh;
   common = partmap/dvh.c;
->>>>>>> fa5aeffc
 };
 
 module = {
