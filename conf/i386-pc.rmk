--- conflicted
+++ resolved
@@ -201,19 +201,15 @@
 serial_mod_CFLAGS = $(COMMON_CFLAGS)
 serial_mod_LDFLAGS = $(COMMON_LDFLAGS)
 
-<<<<<<< HEAD
 # For multiboot.mod.
 #pkglib_MODULES += multiboot.mod
-=======
-pkglib_MODULES += multiboot.mod
->>>>>>> cdb3f378
 multiboot_mod_SOURCES = loader/i386/multiboot.c \
                         loader/multiboot_loader.c
 multiboot_mod_CFLAGS = $(COMMON_CFLAGS)
 multiboot_mod_LDFLAGS = $(COMMON_LDFLAGS)
 multiboot_mod_ASFLAGS = $(COMMON_ASFLAGS)
 
-pkglib_MODULES += multiboot2.mod
+#pkglib_MODULES += multiboot2.mod
 multiboot2_mod_SOURCES = loader/i386/multiboot.c \
                         loader/multiboot_loader.c
 multiboot2_mod_CFLAGS = $(COMMON_CFLAGS) -DGRUB_USE_MULTIBOOT2
