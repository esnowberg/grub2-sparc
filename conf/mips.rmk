--- conflicted
+++ resolved
@@ -4,29 +4,7 @@
 COMMON_CFLAGS += -mexplicit-relocs -mflush-func=grub_cpu_flush_cache
 
 # Images.
-<<<<<<< HEAD
 kernel_img_HEADERS += cpu/libgcc.h cpu/cache.h
-=======
-
-MOSTLYCLEANFILES += symlist.c kernel_syms.lst
-DEFSYMFILES += kernel_syms.lst
-
-kernel_img_HEADERS += boot.h cache.h device.h disk.h dl.h elf.h elfload.h \
-	env.h err.h file.h fs.h kernel.h misc.h mm.h net.h parser.h reader.h \
-	symbol.h term.h time.h types.h loader.h partition.h \
-	msdos_partition.h machine/kernel.h handler.h list.h \
-	command.h machine/memory.h cpu/libgcc.h cpu/cache.h i18n.h env_private.h
-
-ifeq ($(platform), yeeloong)
-kernel_img_HEADERS += pci.h
-endif
-
-symlist.c: $(addprefix include/grub/,$(kernel_img_HEADERS)) config.h gensymlist.sh
-	/bin/sh gensymlist.sh $(filter %.h,$^) > $@ || (rm -f $@; exit 1)
-
-kernel_syms.lst: $(addprefix include/grub/,$(kernel_img_HEADERS)) config.h genkernsyms.sh
-	/bin/sh genkernsyms.sh $(filter %.h,$^) > $@ || (rm -f $@; exit 1)
->>>>>>> 91fdd2ed
 
 # Scripts.
 sbin_SCRIPTS = 
